--- conflicted
+++ resolved
@@ -2,11 +2,8 @@
 import numpy
 import matplotlib.pyplot as matplt    # only need to import this for examples
 import plotter
-<<<<<<< HEAD
 import process
-=======
 from SLBW import *
->>>>>>> d6052959
 
 def main():
 
@@ -16,13 +13,8 @@
     #       when loading the isotope in a material
 
     # Set main simulation params
-<<<<<<< HEAD
-    num_batches = 4
+    num_batches = 10
     num_neutrons_per_batch = 1000
-=======
-    num_batches = 10
-    num_neutrons_per_batch = 100000
->>>>>>> d6052959
     num_threads = 8
     log_setlevel(INFO)
 
@@ -36,16 +28,13 @@
     o16 = Isotope('O-16')
     u235 = Isotope('U-235')
     u238 = Isotope('U-238')
-<<<<<<< HEAD
 
     # Plot the microscopic cross sections for each isotope
-    plotter.plotMicroXS(u235, ['capture', 'elastic', 'fission', 'absorption'])
+    #plotter.plotMicroXS(u235, ['capture', 'elastic', 'fission', 'absorption'])
     #plotter.plotMicroXS(u238, ['capture', 'elastic', 'fission', 'absorption'])
     #plotter.plotMicroXS(h1, ['capture', 'elastic', 'absorption'])
     #plotter.plotMicroXS(o16, ['capture', 'elastic', 'absorption'])
-=======
->>>>>>> d6052959
-    
+
     # Define materials
     mix = Material()
     mix.setMaterialName('fuel moderator mix')
@@ -57,7 +46,6 @@
     
     log_printf(INFO, "Added isotopes")
 
-
     # Define regions
     region_mix = Region('infinite medium fuel-moderator mix', INFINITE)
     region_mix.setMaterial(mix)
@@ -65,10 +53,10 @@
     log_printf(INFO, "Made mixture region")
         
     # plot the fission spectrum the CDF
-    plotter.plotFissionSpectrum()
+    #plotter.plotFissionSpectrum()
 
     #Plot the thermal scattering kernel PDFs and CDFs
-    plotter.plotThermalScatteringPDF(h1)
+    #plotter.plotThermalScatteringPDF(h1)
 
     # Create a tally for the flux
     flux = Tally('total flux', REGION, FLUX)
@@ -97,41 +85,20 @@
 	# Run Monte Carlo simulation
     geometry.runMonteCarloSimulation();
 
-    
     # Dump batch statistics to output files to some new directory
     geometry.outputBatchStatistics('Infinite_MC_Statistics', 'test')
 
-<<<<<<< HEAD
     # Compute the resonance integrals
     RI = process.RI(abs_rate_bin_edges, flux, abs_rate)
-    log_printf(INFO, "generated RIs")
     RI.printRI()
-    RI.saveRI()
-    RI.plotRI()
-    log_printf(INFO, "printed RI items")
     
     # Compute the group cross sections
     groupXS = process.groupXS(abs_rate_bin_edges, flux, abs_rate)
-    log_printf(INFO, "generated group xs")
-    
     groupXS.printGroupXS()
-    groupXS.saveGroupXS()
-    groupXS.plotGroupXS()
-    log_printf(INFO, "printed group xs items")
 
 
     # Dump batch statistics to output files to some new directory - gives segmentation fault right now
     # geometry.outputBatchStatistics('Infinite_MC_Statistics', 'test')
-=======
-    # Plotting
-    plotter.plotFlux(flux)
-    plotter.plotMicroXS(u235, ['capture', 'absorption'])
-    plotter.plotMicroXS(u238, ['capture', 'absorption'])
-    plotter.plotMicroXS(h1, ['capture', 'elastic', 'absorption'])
-    plotter.plotMicroXS(o16, ['capture', 'elastic', 'absorption'])
-    plotter.plotMacroXS(mix, ['capture', 'elastic', 'fission', \
-                                                    'absorption', 'total'])
->>>>>>> d6052959
 
 
 if __name__ == '__main__':

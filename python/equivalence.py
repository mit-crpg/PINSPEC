--- conflicted
+++ resolved
@@ -3,11 +3,7 @@
 import numpy
 import scipy
 from pinspec import *
-<<<<<<< HEAD
-=======
-#from plotter import *
 from SLBW import *
->>>>>>> 7cf67f47
 
 
 def main():

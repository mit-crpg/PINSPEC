--- conflicted
+++ resolved
@@ -1,67 +1,57 @@
-#! /usr/bin/env python
-
-# System imports
-import os
-from distutils.sysconfig import get_config_vars
-from distutils.core import *
-from distutils      import sysconfig, dir_util
-
-# Third-party modules - we depend on numpy for everything
-import numpy
-
-
-# Obtain the numpy include directory.  This logic works across numpy versions.
-try:
-    numpy_include = numpy.get_include()
-except AttributeError:
-    numpy_include = numpy.get_numpy_include()
-
-(opt,) = get_config_vars('OPT')
-os.environ['OPT'] = ' '.join(
-    flag for flag in opt.split() if flag != '-Wstrict-prototypes'
-)
-
-# '/opt/local/lib/gcc47/gcc/x86_64-apple-darwin11/4.7.2/include'
-# '-L/opt/local/lib/gcc47'
-
-# range extension module
-pinspec = Extension('_pinspec',
-                   include_dirs=[numpy_include, '/opt/local/lib/gcc47/gcc/x86_64-apple-darwin11/4.7.2/include'],
-                   sources=['pinspec/Geometry.i',
-<<<<<<< HEAD
-                            'src/log.cpp', 'src/xsreader.cpp', \
-                            'src/Isotope.cpp', 'src/Material.cpp', \
-                            'src/Neutron.cpp', 'src/Tally.cpp', \
-                            'src/Fissioner.cpp', 'src/Region.cpp', \
-                            'src/Geometry.cpp'],
-                   extra_compile_args=['-O3', '-fopenmp', '-march=native'],
-                   extra_link_args=['-lstdc++', '-fopenmp', '-lgomp', '-fPI', '-L/opt/local/lib/gcc47'],
-=======
-                            'src/log.cpp', 'src/xsreader.cpp', 
-                            'src/Isotope.cpp', 'src/Material.cpp', 
-                            'src/Neutron.cpp', 'src/Tally.cpp', 
-                            'src/Fissioner.cpp', 'src/Region.cpp', 
-                            'src/Timer.cpp', 'src/Geometry.cpp'],
-                   extra_compile_args=['-O3', '-fopenmp',
-                                    '-march=native', '-ffast-math'],
-                   extra_link_args=['-lstdc++', '-fopenmp', '-lgomp', '-fPI'],
->>>>>>> 0e4f36e4
-                   language='c++',
-                   swig_opts=['-c++'],
-                   )
-
-# NumyTypemapTests setup
-setup(  name        = 'PINSPEC',
-        description = 'A monte carlo code for pin cell spectral calculations in nuclear reactor applications',
-        author      = 'Will Boyd',
-        author_email = 'wboyd@mit.edu',
-        url = 'https://github.com/wbinventor/PINSPEC',
-        version     = '0.1',
-        ext_modules = [pinspec],
-#        py_modules = ['plotter', 'SLBW'],
-        packages = ['pinspec']
-#        py_modules = ['pinspec']
-#        packages = ['plotter', 'SLBW'],       
-#        package_dir = {'pinspec': 'pinspec', 'pinspec.plotter': 'pinspec/plotter', 'pinspec.SLBW': 'pinspec/SLBW'}
-        )
-
+#! /usr/bin/env python
+
+# System imports
+import os
+from distutils.sysconfig import get_config_vars
+from distutils.core import *
+from distutils      import sysconfig, dir_util
+
+# Third-party modules - we depend on numpy for everything
+import numpy
+
+
+# Obtain the numpy include directory.  This logic works across numpy versions.
+try:
+    numpy_include = numpy.get_include()
+except AttributeError:
+    numpy_include = numpy.get_numpy_include()
+
+(opt,) = get_config_vars('OPT')
+os.environ['OPT'] = ' '.join(
+    flag for flag in opt.split() if flag != '-Wstrict-prototypes'
+)
+
+# '/opt/local/lib/gcc47/gcc/x86_64-apple-darwin11/4.7.2/include'
+# '-L/opt/local/lib/gcc47'
+
+# range extension module
+pinspec = Extension('_pinspec',
+                   include_dirs=[numpy_include],
+                   sources=['pinspec/Geometry.i',
+                            'src/log.cpp', 'src/xsreader.cpp', 
+                            'src/Isotope.cpp', 'src/Material.cpp', 
+                            'src/Neutron.cpp', 'src/Tally.cpp', 
+                            'src/Fissioner.cpp', 'src/Region.cpp', 
+                            'src/Timer.cpp', 'src/Geometry.cpp'],
+                   extra_compile_args=['-O3', '-fopenmp',
+                                    '-march=native', '-ffast-math'],
+                   extra_link_args=['-lstdc++', '-fopenmp', '-lgomp', '-fPI'],
+                   language='c++',
+                   swig_opts=['-c++'],
+                   )
+
+# NumyTypemapTests setup
+setup(  name        = 'PINSPEC',
+        description = 'A monte carlo code for pin cell spectral calculations in nuclear reactor applications',
+        author      = 'Will Boyd',
+        author_email = 'wboyd@mit.edu',
+        url = 'https://github.com/wbinventor/PINSPEC',
+        version     = '0.1',
+        ext_modules = [pinspec],
+#        py_modules = ['plotter', 'SLBW'],
+        packages = ['pinspec']
+#        py_modules = ['pinspec']
+#        packages = ['plotter', 'SLBW'],       
+#        package_dir = {'pinspec': 'pinspec', 'pinspec.plotter': 'pinspec/plotter', 'pinspec.SLBW': 'pinspec/SLBW'}
+        )
+
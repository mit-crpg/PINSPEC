--- conflicted
+++ resolved
@@ -80,7 +80,6 @@
     regionType getRegionType();
     bool isFuel();
     bool isModerator();
-<<<<<<< HEAD
     bool isInfinite();
     float getFuelRadius();
     float getPitch();
@@ -115,25 +114,6 @@
     float getTransportMicroXS(int energy_index);
     float getTransportMacroXS(float energy);
     float getTransportMacroXS(int energy_index);
-=======
-	bool isInfinite();
-	float getFuelRadius();
-	float getPitch();
-	float getBucklingSquared();
-
-	float getTotalMacroXS(float energy);
-	float getTotalMacroXS(int energy_index);
-	float getElasticMacroXS(float energy);
-	float getElasticMacroXS(int energy_index);
-	float getAbsorptionMacroXS(float energy);
-	float getAbsorptionMacroXS(int energy_index);
-	float getCaptureMacroXS(float energy);
-	float getCaptureMacroXS(int energy_index);
-	float getFissionMacroXS(float energy);
-	float getFissionMacroXS(int energy_index);
-	float getTransportMacroXS(float energy);
-	float getTransportMacroXS(int energy_index);
->>>>>>> dda62ef1
 
     void setMaterial(Material* material);
     void setFuelRadius(float radius);
@@ -141,14 +121,10 @@
     void setVolume(float volume);
     void setBucklingSquared(float buckling_squared);
 
-<<<<<<< HEAD
     void collideNeutron(neutron* neutron);
-=======
-	void collideNeutron(neutron* neutron);
 
     bool contains(neutron* neutron);
     bool onBoundary(neutron* neutron);
->>>>>>> dda62ef1
 };
 
 

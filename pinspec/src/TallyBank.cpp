#include "TallyBank.h"

#define TALLYBANK_C

int output_file_num = 0;


/**
 * @brief Register a Tally for the Tally's domain.
 * @details Registers a tally to be used for any collision within the 
 *          Tally's domain (ie, ISOTOPE, MATERIAL, REGION, GEOMETRY).
 * @param tally the tally to register
 */
void TallyBank::registerTally(Tally* tally) {

    /* Track tallies with a GEOMETRY domain in geometry */
    if (tally->getTallyDomainType() == GEOMETRY) {
        GeometryTally* geometry_tally = static_cast<GeometryTally*>(tally);
        registerTally(geometry_tally, geometry_tally->getGeometry());
    }

    /* Track tallies with a REGION domain in region */
    else if (tally->getTallyDomainType() == REGION) {
        RegionTally* region_tally = static_cast<RegionTally*>(tally);
	registerTally(region_tally, region_tally->getRegion());
    }

    /* Track tallies with a MATERIAL domain in material */
    else if (tally->getTallyDomainType() == MATERIAL) {
        MaterialTally* material_tally = static_cast<MaterialTally*>(tally);
	registerTally(material_tally, material_tally->getMaterial());
    }

    /* Track tallies with a ISOTOPE domain in isotope */
    else if (tally->getTallyDomainType() == ISOTOPE) {
        IsotopeTally* isotope_tally = static_cast<IsotopeTally*>(tally);
	registerTally(isotope_tally, isotope_tally->getIsotope());
    }

    /* Don't track tallies with UNDEFINED domain (only for DERIVED tallies) */
    else if (tally->getTallyDomainType() == UNDEFINED)
        log_printf(ERROR, "Unable to register DERIVED type tally %s with the"
                    " TallyBank", tally->getTallyName());	
}


/**
 * @brief Register a Tally for the geometry.
 * @details Registers a tally to be used whenever a collision occurs
 *          anywhere within the geometry.
 * @param tally the tally to register
 * @param geometry a pointer to geometry object within which we should tally
 */
void TallyBank::registerTally(Tally* tally, Geometry* geometry) {

    /* Track tallies with a GEOMETRY domain in geometry */
    if (tally->getTallyDomainType() == GEOMETRY) {

        /* Add this tally to the geometry's tally registry */
        /* If this geometry is not registered yet, create a new pair for it*/
        if (_geometry_tallies.find(geometry) == _geometry_tallies.end()) {
            std::set<Tally*>* tally_set = new std::set<Tally*>;
	    tally_set->insert(tally);
	    _geometry_tallies[geometry] = tally_set;
        }

        /* Register this tally for an existing geometry in the TallyBank */
        else
            _geometry_tallies.find(geometry)->second->insert(tally);

        /* Add the tally to the global registry */
        _all_tallies.insert(tally);

        log_printf(INFO, "Registered tally %s with the TallyBank for"
                        " the geometry", tally->getTallyName());
        }


        /* Track tallies with a REGION domain in the geometry */
        else if (tally->getTallyDomainType() == REGION) {

        /* Type cast this tally as a region tally */
        RegionTally* region_tally = static_cast<RegionTally*>(tally);
        registerTally(region_tally, region_tally->getRegion());
    }


    /* Track tallies with a MATERIAL domain in the geometry */
    else if (tally->getTallyDomainType() == MATERIAL) {

        /* Type cast this tally as a material tally */
        MaterialTally* material_tally = static_cast<MaterialTally*>(tally);
        registerTally(material_tally, material_tally->getMaterial());
    }


    /* Track tallies with an ISOTOPE domain in the geometry */
    else if (tally->getTallyDomainType() == ISOTOPE) {
	
        /* Type cast this tally as an isotope tally */
	IsotopeTally* isotope_tally = static_cast<IsotopeTally*>(tally);
	registerTally(isotope_tally, isotope_tally->getIsotope());
    }

    /* Don't track tallies with UNDEFINED domain (only for DERIVED tallies) */
    else if (tally->getTallyDomainType() == UNDEFINED)
        log_printf(ERROR, "Unable to register DERIVED type tally %s with the"
                        " TallyBank", tally->getTallyName());

}


/**
 * @brief Register a Tally for a region.
 * @details Registers a tally to be used whenever a collision occurs
 *          anywhere within the user-specified region.
 * @param tally the tally to register
 * @param region a pointer to the region within which we should tally
 */
void TallyBank::registerTally(Tally* tally, Region* region) {
<<<<<<< HEAD
	
    /* We are unable to track tallies with a GEOMETRY domain for a region */
    if (tally->getTallyDomainType() == GEOMETRY)
	log_printf(ERROR, "The TallyBank is unable to register tally %s"
			" for a region since it is a GEOMETRY "
			"type Tally", tally->getTallyName());

    /* Track tallies with a REGION domain in this region */
    else if (tally->getTallyDomainType() == REGION) {

        /* Type cast this tally as a region tally */
        RegionTally* region_tally = static_cast<RegionTally*>(tally);

        /* Don't register tally in region if tally's region doesn't match */
        if (region_tally->getRegion() != region)
             log_printf(ERROR, "The TallyBank is unable to register tally %s"
			" in region %s since it is a REGION type tally "
			" for region %s", region_tally->getTallyName(), 
			region->getRegionName(), 
			region_tally->getRegion()->getRegionName());
    }
=======

	/* We are unable to track tallies with a GEOMETRY domain for a region */
	if (tally->getTallyDomainType() == GEOMETRY)
		log_printf(ERROR, "The TallyBank is unable to register tally %s"
						" for a region since it is a GEOMETRY "
						"type Tally", tally->getTallyName());


	/* Track tallies with a REGION domain in this region */
	else if (tally->getTallyDomainType() == REGION) {

		/* Type cast this tally as a region tally */
		RegionTally* region_tally = static_cast<RegionTally*>(tally);

		/* Don't register tally in region if tally's region doesn't match */
		if (region_tally->getRegion() != region)
			log_printf(ERROR, "The TallyBank is unable to register tally %s"
						" in region %s since it is a REGION type tally "
						" for region %s", region_tally->getTallyName(), 
							region->getRegionName(), 
							region_tally->getRegion()->getRegionName());
	}
>>>>>>> dda62ef1


    /* Track tallies with a MATERIAL domain in this region */
    else if (tally->getTallyDomainType() == MATERIAL) {

    /* Type cast this tally as a material tally */
    MaterialTally* material_tally = static_cast<MaterialTally*>(tally);

    /* Don't register tally if tally's material doesn't match */
    if (material_tally->getMaterial() != region->getMaterial())
        log_printf(ERROR, "The TallyBank is unable to register tally %s"
		   " in region %s with material %s since it is a "
		   "MATERIAL type tally for material %s", 
		   material_tally->getTallyName(), 
		   region->getRegionName(), 
		   region->getMaterial()->getMaterialName(),
		   material_tally->getMaterial()->getMaterialName());
    }


<<<<<<< HEAD
    /* Track tallies with an ISOTOPE domain in this region */
    else if (tally->getTallyDomainType() == ISOTOPE) {
	
    /* Type cast this tally as a material tally */
    IsotopeTally* isotope_tally = static_cast<IsotopeTally*>(tally);

    /* Don't register tally in region if tally's isotope isn't 
     * contained by the region's material */
    if (!region->containsIsotope(isotope_tally->getIsotope()))
        log_printf(ERROR, "The TallyBank is unable to register tally %s"
		   " in region %s since it is an ISOTOPE type tally for"
		   " isotope %s which is not contained in material %s", 
		   isotope_tally->getTallyName(), 
		   region->getRegionName(), 
		   isotope_tally->getIsotope()->getIsotopeName(),
		   region->getMaterial()->getMaterialName());
    }
=======
	/* Track tallies with an ISOTOPE domain in this region */
	else if (tally->getTallyDomainType() == ISOTOPE) {

		/* Type cast this tally as a material tally */
		IsotopeTally* isotope_tally = static_cast<IsotopeTally*>(tally);

		/* Don't register tally in region if tally's isotope isn't contained by
         * the region's material */
		if (!region->containsIsotope(isotope_tally->getIsotope()))
			log_printf(ERROR, "The TallyBank is unable to register tally %s"
						" in region %s since it is an ISOTOPE type tally for "
						" isotope %s which is not contained in material %s", 
						isotope_tally->getTallyName(), region->getRegionName(), 
						isotope_tally->getIsotope()->getIsotopeName(),
						region->getMaterial()->getMaterialName());
	}

	/* Don't track tallies with UNDEFINED domain (only for DERIVED tallies) */
	else if (tally->getTallyDomainType() == UNDEFINED)
        log_printf(ERROR, "Unable to register DERIVED type tally %s with the"
                        " TallyBank", tally->getTallyName());
>>>>>>> dda62ef1

    /* Don't track tallies of UNDEFINED domain (only for DERIVED tallies) */
    else if (tally->getTallyDomainType() == UNDEFINED)
        log_printf(ERROR, "Unable to register DERIVED type tally %s with"
		       " the TallyBank", tally->getTallyName());

    /* If the tally and region passed all tests, register the region
     * and add this tally to the region's tally registry */

    /* If this region is not registered yet, create a new pair for it*/
    if (_region_tallies.find(region) == _region_tallies.end()) {
        std::set<Tally*>* tally_set = new std::set<Tally*>;
        tally_set->insert(tally);
        _region_tallies[region] = tally_set;
    }

    /* Register this tally for an existing Region in the TallyBank */
    else
        _region_tallies.find(region)->second->insert(tally);

    /* Add the tally to the global registry */
    _all_tallies.insert(tally);

    log_printf(INFO, "Registered tally %s with the TallyBank for region %s", 		        tally->getTallyName(), region->getRegionName());
}


/**
 * @brief Register a Tally for a material.
 * @details Registers a tally to be used whenever a collision occurs
 *          anywhere within the material.
 * @param tally the tally to register
 * @param material a pointer to the material object within which we should tally
 */
void TallyBank::registerTally(Tally* tally, Material* material) {

    /* We are unable to track tallies with a GEOMETRY domain for a material */
    if (tally->getTallyDomainType() == GEOMETRY)
        log_printf(ERROR, "The TallyBank is unable to register tally %s"
		   " for a material since it is a GEOMETRY "
		   "type tally", tally->getTallyName());

    /* Track tallies with a REGION domain in this material */
    else if (tally->getTallyDomainType() == REGION)
        log_printf(ERROR, "The TallyBank is unable to register tally %s"
		   " for a material since it is a REGION "
		   "type tally", tally->getTallyName());

    /* Track tallies with a MATERIAL domain in this material */
    else if (tally->getTallyDomainType() == MATERIAL) {

        /* Type cast this tally as a material tally */
        MaterialTally* material_tally = static_cast<MaterialTally*>(tally);

        /* Don't register tally if tally's material doesn't match */
        if (material_tally->getMaterial() != material)
            log_printf(ERROR, "The TallyBank is unable to register tally %s"
		       " in material %s since it is a MATERIAL type tally "
		       " for material %s", material_tally->getTallyName(), 
		       material->getMaterialName(), 
		       material_tally->getMaterial()->getMaterialName());
    }


    /* Track tallies with an ISOTOPE domain in this region */
    else if (tally->getTallyDomainType() == ISOTOPE) {
	
	/* Type cast this tally as a material tally */
	IsotopeTally* isotope_tally = static_cast<IsotopeTally*>(tally);

	/* Don't register tally in material if tally's isotope isn't 
         * contained by the material */
	if (!material->containsIsotope(isotope_tally->getIsotope()))
	    log_printf(ERROR, "The TallyBank is unable to register tally %s"
			" in material %s since it is an ISOTOPE type tally for "
			" isotope %s which is not contained in material %s", 
			isotope_tally->getTallyName(), 
		        material->getMaterialName(), 
			isotope_tally->getIsotope()->getIsotopeName(),
			material->getMaterialName());
	}


        /* If the tally and material passed all tests, register the material
	 * and add this tally to the material's tally registry.
	 * If this material is not registered yet, create a new pair for it*/
        if (_material_tallies.find(material) == _material_tallies.end()) {
	    std::set<Tally*>* tally_set = new std::set<Tally*>;
	    tally_set->insert(tally);
	    _material_tallies[material] = tally_set;
	}

        /* Register this tally for an existing Material in the TallyBank */
	else
	    _material_tallies.find(material)->second->insert(tally);

        /* Add the tally to the global registry */
	_all_tallies.insert(tally);

	log_printf(INFO, "Registered tally %s with the TallyBank for material"
		   " %s", tally->getTallyName(), material->getMaterialName());
}



/**
 * @brief Register a Tally for an isotope.
 * @details Registers a tally to be used whenever a collision occurs
 *          anywhere within the geometry but using only the isotope's
 *          microscopic cross-section data.
 * @param tally the tally to register
 * @param isotope the isotope object within which we should tally
 */
void TallyBank::registerTally(Tally* tally, Isotope* isotope) {

    /* We are unable to track tallies with a GEOMETRY domain for an isotope */
    if (tally->getTallyDomainType() == GEOMETRY)
	log_printf(ERROR, "The TallyBank is unable to register tally %s"
		   " for an isotope since it is a GEOMETRY "
		   "type tally", tally->getTallyName());


    /* We are unable to track tallies with a REGION domain for an isotope */
    else if (tally->getTallyDomainType() == REGION)
        log_printf(ERROR, "The TallyBank is unable to register tally %s"
			" for an isotope since it is a REGION "
			"type tally", tally->getTallyName());

    /* We are unable to track tallies with a MATERIAL domain for an isotope */
    else if (tally->getTallyDomainType() == MATERIAL)
        log_printf(ERROR, "The TallyBank is unable to register tally %s"
			" for an isotope since it is a MATERIAL "
			"type tally", tally->getTallyName());


<<<<<<< HEAD
    /* Track tallies with an ISOTOPE domain in this region */
    else if (tally->getTallyDomainType() == ISOTOPE) {
	
	/* Type cast this tally as a material tally */
	IsotopeTally* isotope_tally = static_cast<IsotopeTally*>(tally);

	/* Don't register tally for isotope if tally's isotope doesnt match */
	if (isotope_tally->getIsotope() != isotope)
	    log_printf(ERROR, "The TallyBank is unable to register tally %s"
			" in isotope %s since it is an ISOTOPE type tally for "
			" isotope %s", isotope_tally->getTallyName(), 
			isotope->getIsotopeName(), 
			isotope_tally->getIsotope()->getIsotopeName());

	else if (isotope_tally->getTallyType() == FLUX)
	    log_printf(ERROR, "The TallyBank is unable to register tally %s"
			" in an isotope since it is a FLUX type tally",
			isotope_tally->getTallyName());

	else if (isotope_tally->getTallyType() == INTERCOLLISION_TIME)
	    log_printf(ERROR, "The TallyBank is unable to register tally %s"
		       " in an isotope since it is an INTERCOLLISION_TIME"
=======
	/* Track tallies with an ISOTOPE domain in this region */
	else if (tally->getTallyDomainType() == ISOTOPE) {

		/* Type cast this tally as a material tally */
		IsotopeTally* isotope_tally = static_cast<IsotopeTally*>(tally);

		/* Don't register tally for isotope if tally's isotope doesnt match */
		if (isotope_tally->getIsotope() != isotope)
			log_printf(ERROR, "The TallyBank is unable to register tally %s"
						" in isotope %s since it is an ISOTOPE type tally for "
						" isotope %s", isotope_tally->getTallyName(), 
						isotope->getIsotopeName(), 
						isotope_tally->getIsotope()->getIsotopeName());

		else if (isotope_tally->getTallyType() == FLUX)
			log_printf(ERROR, "The TallyBank is unable to register tally %s"
						" in an isotope since it is a FLUX type tally",
												isotope_tally->getTallyName());

		else if (isotope_tally->getTallyType() == INTERCOLLISION_TIME)
			log_printf(ERROR, "The TallyBank is unable to register tally %s"
						" in an isotope since it is an INTERCOLLISION_TIME"
>>>>>>> dda62ef1
                        " type tally", isotope_tally->getTallyName());

	else if (isotope_tally->getTallyType() == LEAKAGE_RATE)
	    log_printf(ERROR, "The TallyBank is unable to register tally %s"
			" in an isotope since it is a LEAKAGE_RATE type tally",
			isotope_tally->getTallyName());

	else if (isotope_tally->getTallyType() == ELASTIC_RATE)
	    log_printf(ERROR, "The TallyBank is unable to register tally %s"
			" in an isotope since it is a ELASTIC_RATE type tally",
											isotope_tally->getTallyName());

	else if (isotope_tally->getTallyType() == CAPTURE_RATE)
	    log_printf(ERROR, "The TallyBank is unable to register tally %s"
			" in an isotope since it is a CAPTURE_RATE type tally",
			isotope_tally->getTallyName());

	else if (isotope_tally->getTallyType() == ABSORPTION_RATE)
	    log_printf(ERROR, "The TallyBank is unable to register tally %s"
		" in an isotope since it is a ABSORPTION_RATE type tally",
		isotope_tally->getTallyName());

	else if (isotope_tally->getTallyType() == FISSION_RATE)
	    log_printf(ERROR, "The TallyBank is unable to register tally %s"
		       " in an isotope since it is a FISSION_RATE type tally",
		       isotope_tally->getTallyName());

	else if (isotope_tally->getTallyType() == TRANSPORT_RATE)
	    log_printf(ERROR, "The TallyBank is unable to register tally %s"
		" in an isotope since it is a TRANSPORT_RATE type tally", 
		isotope_tally->getTallyName());

	else if (isotope_tally->getTallyType() == DIFFUSION_RATE)
		log_printf(ERROR, "The TallyBank is unable to register tally %s"
			   " in an isotope since it is a DIFFUSION_RATE type "
			   "tally", isotope_tally->getTallyName());
	}

    /* Don't track tallies with UNDEFINED domain (only for DERIVED tallies) */	
    else if (tally->getTallyDomainType() == UNDEFINED)
        log_printf(ERROR, "Unable to register DERIVED type tally %s with the"
                        " TallyBank", tally->getTallyName());

	/* If the tally and isotope passed all tests, register the isotope
	 * and add this tally to the isotope's tally registry */

	/* If this material is not registered yet, create a new pair for it*/
	if (_isotope_tallies.find(isotope) == _isotope_tallies.end()) {
	    std::set<Tally*>* tally_set = new std::set<Tally*>;
	    tally_set->insert(tally);
	    _isotope_tallies[isotope] = tally_set;
	}

	/* Register this tally for an existing isotope in the TallyBank */
	else
	    _isotope_tallies.find(isotope)->second->insert(tally);

	/* Add the tally to the global registry */
	_all_tallies.insert(tally);	
}


/**
 * @brief Un-registers a Tally from the TallyBank.
 * @details Deregisters a tally to be used whenever a collision occurs
 *          anywhere within the tally's domain of geometry, region, material 
 *          or isotope.
 * @param tally the tally to deregister
 */
void TallyBank::deregisterTally(Tally* tally) {

    std::set<Tally*>::iterator set_iter;
    std::map<Geometry*, std::set<Tally*>* >::iterator iter1;
    std::map<Region*, std::set<Tally*>* >::iterator iter2;
    std::map<Material*, std::set<Tally*>* >::iterator iter3;
    std::map<Isotope*, std::set<Tally*>* >::iterator iter4;

    set_iter = _all_tallies.find(tally);
    if (set_iter != _all_tallies.end())
        _all_tallies.erase(set_iter);

    for (iter1 = _geometry_tallies.begin(); iter1 != _geometry_tallies.end(); 
	 ++iter1) {
        set_iter = ((*iter1).second)->find(tally);
        if (set_iter != ((*iter1).second)->end())
            ((*iter1).second)->erase(set_iter);
    }

    for (iter2 = _region_tallies.begin(); iter2 != _region_tallies.end(); 
	 ++iter2) {
        set_iter = ((*iter2).second)->find(tally);
        if (set_iter != ((*iter2).second)->end())
            ((*iter2).second)->erase(set_iter);
    }

    for (iter3 = _material_tallies.begin(); iter3 != _material_tallies.end(); 
	 ++iter3) {
        set_iter = ((*iter3).second)->find(tally);
        if (set_iter != ((*iter3).second)->end())
            ((*iter3).second)->erase(set_iter);
    }

    for (iter4 = _isotope_tallies.begin(); iter4 != _isotope_tallies.end(); 
	 ++iter4) {
        set_iter = ((*iter4).second)->find(tally);
        if (set_iter != ((*iter4).second)->end())
            ((*iter4).second)->erase(set_iter);
    }

    return;
}


/**
 * @brief Checks whether a tally in the TallyBank contains a precision trigger * * @details This method iterates over all tallies which are registered with the 
 *          TallyBank to see if any precision triggers remain.
 * @return Returns true if an active presicion trigger remains
 */
bool TallyBank::isPrecisionTriggered() {

    /* Check if the TallyBank has any tallies with a trigger on precision */
    std::set<Tally*>::iterator iter;

    for (iter = _all_tallies.begin(); iter != _all_tallies.end(); ++iter) {
        if ((*iter)->isPrecisionTriggered())
            return true;
    }

    return false;

}


/**
 * @brief Compute batch statistics for all registered tallies.
 */
void TallyBank::computeBatchStatistics() {

    /* Compute statistics for each of the TallyBank's tallies */
    std::set<Tally*>::iterator iter;

    for (iter = _all_tallies.begin(); iter != _all_tallies.end(); ++iter)
        (*iter)->computeBatchStatistics();

    return;
}


/**
 * @brief Compute scaled batch statistics for all registered tallies.
 * @param scale_factor the value to scaled all of the batch statistics by
 */
void TallyBank::computeScaledBatchStatistics(float scale_factor) {

    std::set<Tally*>::iterator set_iter;
    std::map<Geometry*, std::set<Tally*>* >::iterator iter1;
    std::map<Region*, std::set<Tally*>* >::iterator iter2;
    std::map<Material*, std::set<Tally*>* >::iterator iter3;
    std::map<Isotope*, std::set<Tally*>* >::iterator iter4;

    float volume;

    /* Geometry tallies */
    for (iter1 = _geometry_tallies.begin(); iter1 != _geometry_tallies.end(); 
	 ++iter1) {
        std::set<Tally*> tally_set = (*(*iter1).second);
        volume = (*(*iter1).first).getVolume();

        for (set_iter = tally_set.begin(); set_iter != tally_set.end(); 
	     ++set_iter) {
            if ((*set_iter)->getTallyType() == INTERCOLLISION_TIME)
                (*set_iter)->computeScaledBatchStatistics(scale_factor);
            else
                (*set_iter)->computeScaledBatchStatistics(scale_factor*volume);
        }
    }

    /* Region tallies */
    for (iter2 = _region_tallies.begin(); iter2 != _region_tallies.end(); 
	  ++iter2) {

        std::set<Tally*> tally_set = (*(*iter2).second);

        for (set_iter = tally_set.begin(); set_iter != tally_set.end(); 
	     ++set_iter) {
            volume = (*(*iter2).first).getVolume();
            if ((*set_iter)->getTallyType() == INTERCOLLISION_TIME)
                (*set_iter)->computeScaledBatchStatistics(scale_factor);
            else
                (*set_iter)->computeScaledBatchStatistics(scale_factor*volume);
        }
    }

    /* Material tallies */
    for (iter3 = _material_tallies.begin(); iter3 != _material_tallies.end(); 
	 ++iter3) {

        std::set<Tally*> tally_set = (*(*iter3).second);
        volume = (*(*iter3).first).getVolume();

        for (set_iter = tally_set.begin(); set_iter != tally_set.end(); 
	     ++set_iter) {
            if ((*set_iter)->getTallyType() == INTERCOLLISION_TIME)
                (*set_iter)->computeScaledBatchStatistics(scale_factor);
            else
                (*set_iter)->computeScaledBatchStatistics(scale_factor*volume);
        }
    }

    /* Isotope tallies */
    for (iter4 = _isotope_tallies.begin(); iter4 != _isotope_tallies.end(); 
	 ++iter4) {

        std::set<Tally*> tally_set = (*(*iter4).second);

        for (set_iter = tally_set.begin(); set_iter != tally_set.end(); 
	     ++set_iter)
            (*set_iter)->computeScaledBatchStatistics(scale_factor);
    }

    return;
}


/**
 * @brief Calls each of the Tally class objects in the simulation to output
 *        their tallies and statistics to output files. 
 * @details If a user asks to output the files to a directory which does 
 *          not exist, this method will create the directory.
 */
void TallyBank::outputBatchStatistics() {

    const char* directory = getOutputDirectory();
    const char* sub_directory = "/tally-statistics";

    std::string full_directory = std::string(directory) + sub_directory;

    /* Check to see if directory exists - if not, create it */
    struct stat st;
    if (!stat(directory, &st) == 0) {
        mkdir(directory, S_IRWXU);
    }

    /* Create tally-statistics subdirectory */
    if (!stat(full_directory.c_str(), &st) == 0) {
        mkdir(full_directory.c_str(), S_IRWXU);
    }

    /* Compute statistics for each of the TallyBank's tallies */
    std::set<Tally*>::iterator iter;

        for (iter = _all_tallies.begin(); iter != _all_tallies.end(); ++iter) {

        std::stringstream filename;

        /* Create filename using the tally's name if it has one */
        if (strlen((*iter)->getTallyName()) != 0)
            filename << (*iter)->getTallyName();

        /* If the tally does not have a name, generate a unique id for it */
        else {
            filename << "tally-" << output_file_num;
            output_file_num++;
        }

        /* Output batch statistics for this tally */
        filename << ".data";
        std::string filename_str = filename.str();
        filename.str("");

        /* Replace spaces with dashes in filename */
        replace(filename_str.begin(), filename_str.end(), ' ', '-');

        /* Make string all lower case */
        std::transform(filename_str.begin(), filename_str.end(), 
                                    filename_str.begin(), ::tolower);

        filename << full_directory << "/" << filename_str;
        (*iter)->outputBatchStatistics(filename.str().c_str());
    }

    return;   
}


/**
 * @brief Tallies a neutron in all appropriate Tally objects.
 * @param neutron the neutron we wish to tally
 */
void TallyBank::tally(neutron* neutron) {

    std::set<Tally*> tallies;
    std::set<Tally*>::iterator tally_iter;
    std::map<Geometry*, std::set<Tally*>* >::iterator geometry_iter;
    std::map<Region*, std::set<Tally*>* >::iterator region_iter;
    std::map<Material*, std::set<Tally*>* >::iterator material_iter;
    std::map<Isotope*, std::set<Tally*>* >::iterator isotope_iter;

    region_iter = _region_tallies.find(neutron->_region);
    material_iter = _material_tallies.find(neutron->_material);
    isotope_iter = _isotope_tallies.find(neutron->_isotope);

    /* Tally within all tallies registered for the entire geometry */
    for (geometry_iter = _geometry_tallies.begin(); geometry_iter != 
    				_geometry_tallies.end(); ++geometry_iter) {

        tallies = (*(*geometry_iter).second);

        for (tally_iter = tallies.begin(); tally_iter != tallies.end(); 
	     ++tally_iter)
	    (*tally_iter)->tally(neutron);
    }


    /* Tally within all tallies for this neutron's region
     * if tallies are registered for this region */
    if (region_iter != _region_tallies.end()) {
        tallies = *(*region_iter).second;
	for (tally_iter = tallies.begin(); tally_iter !=
					tallies.end(); ++tally_iter) {
   	    (*tally_iter)->tally(neutron);
	}
    }


    /* Tally within all tallies for this neutron's material
    * if tallies are registered for this material */
    if (material_iter != _material_tallies.end()) {
	tallies = *(*material_iter).second;
	for (tally_iter = tallies.begin(); tally_iter !=
						tallies.end(); ++tally_iter)
	    (*tally_iter)->tally(neutron);
	}


    /* Tally within all tallies for this neutron's isotope
     * if tallies are registered for this neutron's isotope */
    if (isotope_iter != _isotope_tallies.end()) {
	tallies = *(*isotope_iter).second;
	for (tally_iter = tallies.begin(); tally_iter !=
						tallies.end(); ++tally_iter)
	    (*tally_iter)->tally(neutron);
	}

}


/**
 * @brief Initializes each registered tally with some number of batches for
 *        batch-based statistics.
 * @param num_batches the total number of batches
 */
void TallyBank::initializeBatchTallies(int num_batches) {

    std::set<Tally*>::iterator iter;

    /* Set the number of batches for all of this Geometry's Tallies */
    for (iter = _all_tallies.begin(); iter != _all_tallies.end(); iter ++)
        (*iter)->setNumBatches(num_batches);

	log_printf(INFO, "TallyBank has initialized %d tallies for %d batches", 
                     _all_tallies.size(), num_batches);
}


/**
 * @brief Increment the total number of batches for batch-based statistics
 *        for each registered Tally object.
 * @param num_batches the number of batches we wish to increment by
 */
void TallyBank::incrementNumBatches(int num_batches) {

    std::set<Tally*>::iterator iter;

    /* Update the number of batches for all of this Geometry's Tallies */
    for (iter = _all_tallies.begin(); iter != _all_tallies.end(); iter ++)
        (*iter)->incrementNumBatches(num_batches);

}


/**
 * @brief Delete all containers (vectors and maps) of Tally objects.
 */
void TallyBank::clearTallies() {

    /* Remove all tally pointers from the TallyBank */
    _all_tallies.clear();
    _geometry_tallies.clear();
    _region_tallies.clear();
    _material_tallies.clear();
    _isotope_tallies.clear();

}
<|MERGE_RESOLUTION|>--- conflicted
+++ resolved
@@ -118,8 +118,7 @@
  * @param region a pointer to the region within which we should tally
  */
 void TallyBank::registerTally(Tally* tally, Region* region) {
-<<<<<<< HEAD
-	
+
     /* We are unable to track tallies with a GEOMETRY domain for a region */
     if (tally->getTallyDomainType() == GEOMETRY)
 	log_printf(ERROR, "The TallyBank is unable to register tally %s"
@@ -140,31 +139,6 @@
 			region->getRegionName(), 
 			region_tally->getRegion()->getRegionName());
     }
-=======
-
-	/* We are unable to track tallies with a GEOMETRY domain for a region */
-	if (tally->getTallyDomainType() == GEOMETRY)
-		log_printf(ERROR, "The TallyBank is unable to register tally %s"
-						" for a region since it is a GEOMETRY "
-						"type Tally", tally->getTallyName());
-
-
-	/* Track tallies with a REGION domain in this region */
-	else if (tally->getTallyDomainType() == REGION) {
-
-		/* Type cast this tally as a region tally */
-		RegionTally* region_tally = static_cast<RegionTally*>(tally);
-
-		/* Don't register tally in region if tally's region doesn't match */
-		if (region_tally->getRegion() != region)
-			log_printf(ERROR, "The TallyBank is unable to register tally %s"
-						" in region %s since it is a REGION type tally "
-						" for region %s", region_tally->getTallyName(), 
-							region->getRegionName(), 
-							region_tally->getRegion()->getRegionName());
-	}
->>>>>>> dda62ef1
-
 
     /* Track tallies with a MATERIAL domain in this region */
     else if (tally->getTallyDomainType() == MATERIAL) {
@@ -184,7 +158,6 @@
     }
 
 
-<<<<<<< HEAD
     /* Track tallies with an ISOTOPE domain in this region */
     else if (tally->getTallyDomainType() == ISOTOPE) {
 	
@@ -202,29 +175,11 @@
 		   isotope_tally->getIsotope()->getIsotopeName(),
 		   region->getMaterial()->getMaterialName());
     }
-=======
-	/* Track tallies with an ISOTOPE domain in this region */
-	else if (tally->getTallyDomainType() == ISOTOPE) {
-
-		/* Type cast this tally as a material tally */
-		IsotopeTally* isotope_tally = static_cast<IsotopeTally*>(tally);
-
-		/* Don't register tally in region if tally's isotope isn't contained by
-         * the region's material */
-		if (!region->containsIsotope(isotope_tally->getIsotope()))
-			log_printf(ERROR, "The TallyBank is unable to register tally %s"
-						" in region %s since it is an ISOTOPE type tally for "
-						" isotope %s which is not contained in material %s", 
-						isotope_tally->getTallyName(), region->getRegionName(), 
-						isotope_tally->getIsotope()->getIsotopeName(),
-						region->getMaterial()->getMaterialName());
-	}
-
-	/* Don't track tallies with UNDEFINED domain (only for DERIVED tallies) */
-	else if (tally->getTallyDomainType() == UNDEFINED)
+
+    /* Don't track tallies with UNDEFINED domain (only for DERIVED tallies) */
+    else if (tally->getTallyDomainType() == UNDEFINED)
         log_printf(ERROR, "Unable to register DERIVED type tally %s with the"
                         " TallyBank", tally->getTallyName());
->>>>>>> dda62ef1
 
     /* Don't track tallies of UNDEFINED domain (only for DERIVED tallies) */
     else if (tally->getTallyDomainType() == UNDEFINED)
@@ -360,7 +315,6 @@
 			"type tally", tally->getTallyName());
 
 
-<<<<<<< HEAD
     /* Track tallies with an ISOTOPE domain in this region */
     else if (tally->getTallyDomainType() == ISOTOPE) {
 	
@@ -383,30 +337,6 @@
 	else if (isotope_tally->getTallyType() == INTERCOLLISION_TIME)
 	    log_printf(ERROR, "The TallyBank is unable to register tally %s"
 		       " in an isotope since it is an INTERCOLLISION_TIME"
-=======
-	/* Track tallies with an ISOTOPE domain in this region */
-	else if (tally->getTallyDomainType() == ISOTOPE) {
-
-		/* Type cast this tally as a material tally */
-		IsotopeTally* isotope_tally = static_cast<IsotopeTally*>(tally);
-
-		/* Don't register tally for isotope if tally's isotope doesnt match */
-		if (isotope_tally->getIsotope() != isotope)
-			log_printf(ERROR, "The TallyBank is unable to register tally %s"
-						" in isotope %s since it is an ISOTOPE type tally for "
-						" isotope %s", isotope_tally->getTallyName(), 
-						isotope->getIsotopeName(), 
-						isotope_tally->getIsotope()->getIsotopeName());
-
-		else if (isotope_tally->getTallyType() == FLUX)
-			log_printf(ERROR, "The TallyBank is unable to register tally %s"
-						" in an isotope since it is a FLUX type tally",
-												isotope_tally->getTallyName());
-
-		else if (isotope_tally->getTallyType() == INTERCOLLISION_TIME)
-			log_printf(ERROR, "The TallyBank is unable to register tally %s"
-						" in an isotope since it is an INTERCOLLISION_TIME"
->>>>>>> dda62ef1
                         " type tally", isotope_tally->getTallyName());
 
 	else if (isotope_tally->getTallyType() == LEAKAGE_RATE)
@@ -800,4 +730,4 @@
     _material_tallies.clear();
     _isotope_tallies.clear();
 
-}
+}
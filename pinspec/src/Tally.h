/*
 * Tally.h
 *
 *  Created on: Mar 13, 2012
 *      Author: William Boyd
 *				MIT, Course 22
 *              wboyd@mit.edu
 */

#ifndef TALLY_H_
#define TALLY_H_

#ifdef __cplusplus
#include <limits>
#include <math.h>
#include <string.h>
#include <sstream>
#include "log.h"
#include "arraycreator.h"
#include "Neutron.h"
#include "Material.h"
#include "Isotope.h"
#include "Region.h"

class Geometry;
class DerivedTally;

#define NEUTRON_MASS 939565378           /* Mass of neutron in eV / c^2 */
#define LIGHT_SPEED 299792458               /* Speed of light in m / s */


/* The domain in which this tally resides */
typedef enum tallyDomainTypes {
	MATERIAL,
	ISOTOPE,
	REGION,
<<<<<<< HEAD
	GEOMETRY
=======
    GEOMETRY,
    UNDEFINED                       /* For derived type tallies */
>>>>>>> 697a1294
} tallyDomainType;


/* The type of precision trigger for a Tally object - represents
 * what kind of precision we should track to determine when to end
 * the simulation */
typedef enum triggerTypes {
    VARIANCE,
    STANDARD_DEVIATION,
    RELATIVE_ERROR,
    NONE
} triggerType;


/* Type of tallies */
/* DERIVED type tallies are returned when users apply mathematical operations 
 * to two or more tallies (ie, tally2 / tally2 or tally1 + tally2) */
typedef enum tallyTypes {
	FLUX,
	LEAKAGE_RATE,
	COLLISION_RATE,
	INTERCOLLISION_TIME,
	ELASTIC_RATE,
	ABSORPTION_RATE,
	CAPTURE_RATE,
	FISSION_RATE,
	TRANSPORT_RATE,
	DIFFUSION_RATE,
<<<<<<< HEAD
	OUTSCATTER_RATE
=======
    DERIVED
>>>>>>> 697a1294
} tallyType;


/* Tally spacing types */
typedef enum binSpacingTypes {
	EQUAL,
	LOGARITHMIC,
	OTHER
} binSpacingType;


/**
 * This class represents a set of tallies. A set of values
 * define the edges between bins for each tally. This class 
 * holds the edges, the centers between bins. It also allows 
 * for tallies to be made within each bin.
 */
class Tally{

protected:
	char* _tally_name;
	int _num_bins;
	double* _edges;
	double* _centers;
	double** _tallies;
	double _bin_delta;
	binSpacingType _bin_spacing;
	tallyDomainType _tally_domain;
	tallyType _tally_type;
    triggerType _trigger_type;
    float _trigger_precision;

	int _num_batches;
	double* _batch_mu;
	double* _batch_variance;
	double* _batch_std_dev;
	double* _batch_rel_err;
	bool _computed_statistics;

public:
	Tally(const char* tally_name=(char*)"");
//    Tally(const Tally &tally);       /* Copy constructor - how to? */
//    Tally(const Tally *tally);             /* Copy constructor - how to? */
	virtual ~Tally();
	char* getTallyName();
	int getNumBins();
	double* getBinEdges();
	double* getBinCenters();
	double getBinDelta();
	double getBinDelta(double sample);
	binSpacingType getBinSpacingType();
	tallyDomainType getTallyDomainType();
	tallyType getTallyType();
	double** getTallies();
	double getTally(int bin_index, int batch_num);
	double getMaxTally();
	double getMinTally();
	int getBinIndex(double sample);

    double getMaxMu();
    double getMaxVariance();
    double getMaxStdDev();
    double getMaxRelErr();
	float getTriggerPrecision();
	triggerType getTriggerType();
    bool hasComputedBatchStatistics();

    /* IMPORTANT: The following five class method prototypes must not be changed
     * without changing Geometry.i to allow for the data arrays to be transformed
     * into numpy arrays */
    void retrieveTallyEdges(double* data, int num_bins);
    void retrieveTallyCenters(double* data, int num_bins);
    void retrieveTallyMu(double* data, int num_bins);
    void retrieveTallyVariance(double* data, int num_bins);
    void retrieveTallyStdDev(double* data, int num_bins);
    void retrieveTallyRelErr(double* data, int num_bins);

	int getNumBatches();
	double* getBatchMu();
	double* getBatchVariance();
	double* getBatchStdDev();
	double* getBatchRelativeError();

    void setTallyDomainType(tallyDomainType type);
    void setTallyType(tallyType type);
    void setBinSpacingType(binSpacingType type);
	void setBinEdges(double* edges, int num_edges);
    void setPrecisionTrigger(triggerType trigger_type, float precision);
	void generateBinEdges(double start, double end, int num_bins, 
											binSpacingType type);
	void generateBinCenters();

	void setNumBatches(int num_batches);
    void incrementNumBatches(int num_batches);
    bool isPrecisionTriggered();

	void computeBatchStatistics();
	void computeScaledBatchStatistics(double scale_factor);
    void normalizeBatchMu();
	void outputBatchStatistics(const char* filename);
    void printTallies(bool uncertainties=false);
    Tally* clone();

	void tally(neutron* neutron, double weight);
	virtual void tally(neutron* neutron) =0;

    /* Perhaps we can generalize the following functions somewhat, but
     * this is what I came up with for now */
    DerivedTally* addIntegers(const int* amt, const int length);
    DerivedTally* addFloats(const float* amt, const int length);
    DerivedTally* addDoubles(const double* amt, const int length);

    DerivedTally* subtractIntegers(const int* amt, const int length);
    DerivedTally* subtractFloats(const float* amt, const int length);
    DerivedTally* subtractDoubles(const double* amt, const int length);

    DerivedTally* multiplyIntegers(const int* amt, const int length);
    DerivedTally* multiplyFloats(const float* amt, const int length);
    DerivedTally* multiplyDoubles(const double* amt, const int length);

    DerivedTally* divideIntegers(const int* amt, const int length);
    DerivedTally* divideFloats(const float* amt, const int length);
    DerivedTally* divideDoubles(const double* amt, const int length);

    /* Assignment operators - how to? */
//    Tally* operator=(Tally* tally);
//    Tally* operator=(const Tally& tally);

    /* Operator overloads */
    DerivedTally* operator+(Tally* tally);
    DerivedTally* operator-(Tally* tally);
    DerivedTally* operator*(Tally* tally);
    DerivedTally* operator/(Tally* tally);

    DerivedTally* operator+(const int amt);
    DerivedTally* operator-(const int amt);
    DerivedTally* operator*(const int amt);
    DerivedTally* operator/(const int amt);

    DerivedTally* operator+(const float amt);
    DerivedTally* operator-(const float amt);
    DerivedTally* operator*(const float amt);
    DerivedTally* operator/(const float amt);

    DerivedTally* operator+(const double amt);
    DerivedTally* operator-(const double amt);
    DerivedTally* operator*(const double amt);
    DerivedTally* operator/(const double amt);
};


class IsotopeTally: public Tally {

protected:
    Isotope* _isotope;
public:
	IsotopeTally(Isotope* isotope, const char* tally_name=(char*)"")
			: Tally(tally_name){ 
				_tally_domain = ISOTOPE;
				_isotope = isotope; 
			}
	Isotope* getIsotope() { return _isotope; }
	virtual void tally(neutron* neutron) =0;
};


class MaterialTally: public Tally {

protected:
    Material* _material;
public:
	MaterialTally(Material* material, const char* tally_name=(char*)"")
			: Tally(tally_name) { 
				_tally_domain = MATERIAL;
				_material = material; 
			}
	Material* getMaterial() { return _material; }
	virtual void tally(neutron* neutron) =0;
};


class RegionTally: public Tally {

protected:
    Region* _region;
public:
	RegionTally(Region* region, const char* tally_name=(char*)"")
			: Tally(tally_name) { 
				_tally_domain = REGION;
				_region = region; 
			}
	Region* getRegion() { return _region; }
	virtual void tally(neutron* neutron) =0;
};


class GeometryTally: public Tally {

protected:
	Geometry* _geometry;
public:
	GeometryTally(Geometry* geometry, const char* tally_name=(char*)"")
			: Tally(tally_name) {
				_tally_domain = GEOMETRY;
				_geometry = geometry;
			}
	Geometry* getGeometry() { return _geometry; }
	virtual void tally(neutron* neutron) =0;
};

/******************************************************************************/
/************************** Outscatter Rate Tallies ***************************/
/******************************************************************************/

class IsotopeOutscatterRateTally: public IsotopeTally {
public:
	IsotopeOutscatterRateTally(char* tally_name, Isotope* isotope)
			: IsotopeTally(tally_name, isotope) {
				_tally_type = OUTSCATTER_RATE;
			}
	void tally(neutron* neutron);
};


class MaterialOutscatterRateTally: public MaterialTally {

public:
	MaterialOutscatterRateTally(char* tally_name, Material* material)
			: MaterialTally(tally_name, material) {
				_tally_type = OUTSCATTER_RATE;
			}
	void tally(neutron* neutron);
};


class RegionOutscatterRateTally: public RegionTally {

public:
	RegionOutscatterRateTally(char* tally_name, Region* region)
			: RegionTally(tally_name, region) {
				_tally_type = OUTSCATTER_RATE;
			}
	void tally(neutron* neutron);
};


class GeometryOutscatterRateTally: public GeometryTally {

public:
	GeometryOutscatterRateTally(char* tally_name, Geometry* geometry)
			: GeometryTally(tally_name, geometry) {
				_tally_type = OUTSCATTER_RATE;
			}
	void tally(neutron* neutron);
};

/******************************************************************************/
/*************************** Collision Rate Tallies ***************************/
/******************************************************************************/

class IsotopeCollisionRateTally: public IsotopeTally {

public:
	IsotopeCollisionRateTally(Isotope* isotope, const char* tally_name=(char*)"")
			: IsotopeTally(isotope, tally_name){
 				_tally_type = COLLISION_RATE; 
			}
	void tally(neutron* neutron);
};


class MaterialCollisionRateTally: public MaterialTally {

public:
	MaterialCollisionRateTally(Material* material, const char* tally_name=(char*)"")
			: MaterialTally(material, tally_name){
 				_tally_type = COLLISION_RATE; 
			}
	void tally(neutron* neutron);
};



class RegionCollisionRateTally: public RegionTally {

public:
	RegionCollisionRateTally(Region* region, const char* tally_name=(char*)"")
			: RegionTally(region, tally_name){
 				_tally_type = COLLISION_RATE; 
			}
	void tally(neutron* neutron);
};



class GeometryCollisionRateTally: public GeometryTally {

public:
	GeometryCollisionRateTally(Geometry* geometry, const char* tally_name=(char*)"")
			: GeometryTally(geometry, tally_name){
 				_tally_type = COLLISION_RATE; 
			}
	void tally(neutron* neutron);
};



/******************************************************************************/
/**************************** Elastic Rate Tallies ****************************/
/******************************************************************************/
//FIXME - implement scattering matrix and override most Tally methods

class IsotopeElasticRateTally: public IsotopeTally {

public:
	IsotopeElasticRateTally(Isotope* isotope, const char* tally_name=(char*)"")
			: IsotopeTally(isotope, tally_name){
				_tally_type = ELASTIC_RATE;
			}
	void tally(neutron* neutron);
};


class MaterialElasticRateTally: public MaterialTally {

public:
	MaterialElasticRateTally(Material* material, const char* tally_name=(char*)"")
			: MaterialTally(material, tally_name){
				_tally_type = ELASTIC_RATE;
			}
	void tally(neutron* neutron);
};


class RegionElasticRateTally: public RegionTally {

public:
	RegionElasticRateTally(Region* region, const char* tally_name=(char*)"")
			: RegionTally(region, tally_name){
				_tally_type = ELASTIC_RATE;
			}
	void tally(neutron* neutron);
};


class GeometryElasticRateTally: public GeometryTally {

public:
	GeometryElasticRateTally(Geometry* geometry, const char* tally_name=(char*)"")
			: GeometryTally(geometry, tally_name){
				_tally_type = ELASTIC_RATE;
			}
	void tally(neutron* neutron);
};


/******************************************************************************/
/************************** Absorption Rate Tallies ***************************/
/******************************************************************************/

class IsotopeAbsorptionRateTally: public IsotopeTally {
public:
	IsotopeAbsorptionRateTally(Isotope* isotope, const char* tally_name=(char*)"")
			: IsotopeTally(isotope, tally_name) {
				_tally_type = ABSORPTION_RATE;
			}
	void tally(neutron* neutron);
};


class MaterialAbsorptionRateTally: public MaterialTally {

public:
	MaterialAbsorptionRateTally(Material* material, const char* tally_name=(char*)"")
			: MaterialTally(material, tally_name) {
				_tally_type = ABSORPTION_RATE;
			}
	void tally(neutron* neutron);
};


class RegionAbsorptionRateTally: public RegionTally {

public:
	RegionAbsorptionRateTally(Region* region, const char* tally_name=(char*)"")
			: RegionTally(region, tally_name) {
				_tally_type = ABSORPTION_RATE;
			}
	void tally(neutron* neutron);
};


class GeometryAbsorptionRateTally: public GeometryTally {

public:
	GeometryAbsorptionRateTally(Geometry* geometry, const char* tally_name=(char*)"")
			: GeometryTally(geometry, tally_name) {
				_tally_type = ABSORPTION_RATE;
			}
	void tally(neutron* neutron);
};


/******************************************************************************/
/**************************** Capture Rate Tallies ****************************/
/******************************************************************************/

class IsotopeCaptureRateTally: public IsotopeTally {

public:
	IsotopeCaptureRateTally(Isotope* isotope, const char* tally_name=(char*)"")
			: IsotopeTally(isotope, tally_name) {
				_tally_type = CAPTURE_RATE;
			}
	void tally(neutron* neutron);
};


class MaterialCaptureRateTally: public MaterialTally {

public:
	MaterialCaptureRateTally(Material* material, const char* tally_name=(char*)"")
			: MaterialTally(material, tally_name) {
				_tally_type = CAPTURE_RATE;
			}
	void tally(neutron* neutron);
};


class RegionCaptureRateTally: public RegionTally {

public:
	RegionCaptureRateTally(Region* region, const char* tally_name=(char*)"")
			: RegionTally(region, tally_name) {
				_tally_type = CAPTURE_RATE;
			}
	void tally(neutron* neutron);
};


class GeometryCaptureRateTally: public GeometryTally {

public:
	GeometryCaptureRateTally(Geometry* geometry, const char* tally_name=(char*)"")
			: GeometryTally(geometry, tally_name) {
				_tally_type = CAPTURE_RATE;
			}
	void tally(neutron* neutron);
};


/******************************************************************************/
/*************************** Fission Rate Tallies *****************************/
/******************************************************************************/

class IsotopeFissionRateTally: public IsotopeTally {

public:
	IsotopeFissionRateTally(Isotope* isotope, const char* tally_name=(char*)"")
			: IsotopeTally(isotope, tally_name) {
				_tally_type = FISSION_RATE;
			}
	void tally(neutron* neutron);
};


class MaterialFissionRateTally: public MaterialTally {

public:
	MaterialFissionRateTally(Material* material, const char* tally_name=(char*)"")
			: MaterialTally(material, tally_name) {
				_tally_type = FISSION_RATE;
			}
	void tally(neutron* neutron);
};


class RegionFissionRateTally: public RegionTally {

public:
	RegionFissionRateTally(Region* region, const char* tally_name=(char*)"")
			: RegionTally(region, tally_name) {
				_tally_type = FISSION_RATE;
			}
	void tally(neutron* neutron);
};


class GeometryFissionRateTally: public GeometryTally {

public:
	GeometryFissionRateTally(Geometry* geometry, const char* tally_name=(char*)"")
			: GeometryTally(geometry, tally_name) {
				_tally_type = FISSION_RATE;
			}
	void tally(neutron* neutron);
};


/******************************************************************************/
/************************** Transport Rate Tallies ****************************/
/******************************************************************************/

class IsotopeTransportRateTally: public IsotopeTally {

public:
	IsotopeTransportRateTally(Isotope* isotope, const char* tally_name=(char*)"")
			: IsotopeTally(isotope, tally_name) {
				_tally_type = TRANSPORT_RATE;
			}
	void tally(neutron* neutron);
};


class MaterialTransportRateTally: public MaterialTally {

public:
	MaterialTransportRateTally(Material* material, const char* tally_name=(char*)"")
			: MaterialTally(material, tally_name) {
				_tally_type = TRANSPORT_RATE;
			}
	void tally(neutron* neutron);
};


class RegionTransportRateTally: public RegionTally {

public:
	RegionTransportRateTally(Region* region, const char* tally_name=(char*)"")
			: RegionTally(region, tally_name) {
				_tally_type = TRANSPORT_RATE;
			}
	void tally(neutron* neutron);
};


class GeometryTransportRateTally: public GeometryTally {

public:
	GeometryTransportRateTally(Geometry* geometry, const char* tally_name=(char*)"") 
			: GeometryTally(geometry, tally_name) {
				_tally_type = TRANSPORT_RATE;
			}
	void tally(neutron* neutron);
};


/******************************************************************************/
/************************** Diffusion Rate Tallies ****************************/
/******************************************************************************/

class IsotopeDiffusionRateTally: public IsotopeTally {

public:
	IsotopeDiffusionRateTally(Isotope* isotope, const char* tally_name=(char*)"")
			: IsotopeTally(isotope, tally_name) {
				_tally_type = DIFFUSION_RATE;
			}
	void tally(neutron* neutron);
};


class MaterialDiffusionRateTally: public MaterialTally {

public:
	MaterialDiffusionRateTally(Material* material, const char* tally_name=(char*)"")
			: MaterialTally(material, tally_name) {
				_tally_type = DIFFUSION_RATE;
			}
	void tally(neutron* neutron);
};


class RegionDiffusionRateTally: public RegionTally {

public:
	RegionDiffusionRateTally(Region* region, const char* tally_name=(char*)"")
			: RegionTally(region, tally_name) {
				_tally_type = DIFFUSION_RATE;
			}
	void tally(neutron* neutron);
};


class GeometryDiffusionRateTally: public GeometryTally {

public:
	GeometryDiffusionRateTally(Geometry* geometry, const char* tally_name=(char*)"")
			: GeometryTally(geometry, tally_name) {
				_tally_type = DIFFUSION_RATE;
			}
	void tally(neutron* neutron);
};


/******************************************************************************/
/*************************** Leakage Rate Tallies *****************************/
/******************************************************************************/
//FIXME

class MaterialLeakageRateTally: public MaterialTally {

public:
	MaterialLeakageRateTally(Material* material, const char* tally_name=(char*)"")
			: MaterialTally(material, tally_name) {
				_tally_type = LEAKAGE_RATE;
			}
	void tally(neutron* neutron);
};


class RegionLeakageRateTally: public RegionTally {

public:
	RegionLeakageRateTally(Region* region, const char* tally_name=(char*)"")
			: RegionTally(region, tally_name) {
				_tally_type = LEAKAGE_RATE;
			}
	void tally(neutron* neutron);
};

class GeometryLeakageRateTally: public GeometryTally {

public:
	GeometryLeakageRateTally(Geometry* geometry, const char* tally_name=(char*)"")
			: GeometryTally(geometry, tally_name) {
				_tally_type = LEAKAGE_RATE;
			}
	void tally(neutron* neutron);
};


/******************************************************************************/
/****************************** Flux Tallies **********************************/
/******************************************************************************/

class MaterialFluxTally: public MaterialTally {

public:
	MaterialFluxTally(Material* material, const char* tally_name=(char*)"")
			: MaterialTally(material, tally_name) {
				_tally_type = FLUX;
			}
	void tally(neutron* neutron);
};


class RegionFluxTally: public RegionTally {

public:
	RegionFluxTally(Region* region, const char* tally_name=(char*)"")
			: RegionTally(region, tally_name) {
				_tally_type = FLUX;
			}
	void tally(neutron* neutron);
};


class GeometryFluxTally: public GeometryTally {

public:
	GeometryFluxTally(Geometry* geometry, const char* tally_name=(char*)"")
			: GeometryTally(geometry, tally_name) {
				_tally_type = FLUX;
			}
	void tally(neutron* neutron);
};


/******************************************************************************/
/*************************** Mean Lifetime Tallies ****************************/
/******************************************************************************/

class MaterialInterCollisionTimeTally: public MaterialTally {

public:
	MaterialInterCollisionTimeTally(Material* material, const char* tally_name=(char*)"")
			: MaterialTally(material, tally_name){
 				_tally_type = INTERCOLLISION_TIME; 
			}
	void tally(neutron* neutron);
};



class RegionInterCollisionTimeTally: public RegionTally {

public:
	RegionInterCollisionTimeTally(Region* region, const char* tally_name=(char*)"")
			: RegionTally(region, tally_name){
 				_tally_type = INTERCOLLISION_TIME; 
			}
	void tally(neutron* neutron);
};



class GeometryInterCollisionTimeTally: public GeometryTally {

public:
	GeometryInterCollisionTimeTally(Geometry* geometry, const char* tally_name=(char*)"")
			: GeometryTally(geometry, tally_name){
 				_tally_type = INTERCOLLISION_TIME; 
			}
	void tally(neutron* neutron);
};


/******************************************************************************/
/****************************** Derived Tallies *******************************/
/******************************************************************************/

class DerivedTally: public Tally {

public:
	DerivedTally(const char* tally_name=(char*)"")
			: Tally(tally_name){ 
				_tally_domain = UNDEFINED;
                _tally_type = DERIVED;
			}
	void tally(neutron* neutron);
    void setTallyName(char* tally_name);
    void setTallies(double** tallies);
    void setBatchMu(double* batch_mu);
    void setBatchVariance(double* batch_variance);
    void setBatchStdDev(double* batch_std_dev);
    void setBatchRelErr(double* batch_rel_err);
    void setComputedBatchStatistics(bool computed);
};


/**
 * Finds the bin index for a sample in a set of bins. If the samples
 * is outside the bounds of all bins, it returns infinity
 * @param sample the sample value of interest
 * @return the bin index for the sample
 */
inline int Tally::getBinIndex(double sample) {

	if (_num_bins == 0)
		 log_printf(ERROR, "Cannot return a bin index for Tally %s since "
				 "the bins have not yet been created", _tally_name);

	/* Set index to infinity to begin with */
	int index = std::numeric_limits<int>::infinity();

	/* if the sample is equal to the last bin edge, return the last bin */
	if (sample == _edges[_num_bins])
		return _num_bins-1;

	/* Logarithmically spaced bins */
	if (_bin_spacing == LOGARITHMIC)
		index = int((log10(sample) - log10(_edges[0])) / _bin_delta);

	/* Equally spaced bins */
	else if (_bin_spacing == EQUAL)
		index = int((sample - _edges[0]) / _bin_delta);

	/* If the bin_type == OTHER then the bin edges were not generated by
	 * generateEqualBinEdges, so use a binary search to find the bin */
	else
		index = findUpperIndex(_edges, _num_bins, 0, sample) - 1;

	/* If this sample was not contained within a bin set index to infinity*/
	if (index > _num_bins)
		index = std::numeric_limits<int>::infinity();

	return index;
}



#endif

#endif /* BINNER_H_ */<|MERGE_RESOLUTION|>--- conflicted
+++ resolved
@@ -34,12 +34,8 @@
 	MATERIAL,
 	ISOTOPE,
 	REGION,
-<<<<<<< HEAD
-	GEOMETRY
-=======
-    GEOMETRY,
-    UNDEFINED                       /* For derived type tallies */
->>>>>>> 697a1294
+	GEOMETRY,
+	UNDEFINED                       /* For derived type tallies */
 } tallyDomainType;
 
 
@@ -68,11 +64,8 @@
 	FISSION_RATE,
 	TRANSPORT_RATE,
 	DIFFUSION_RATE,
-<<<<<<< HEAD
-	OUTSCATTER_RATE
-=======
-    DERIVED
->>>>>>> 697a1294
+	OUTSCATTER_RATE,
+	DERIVED
 } tallyType;
 
 

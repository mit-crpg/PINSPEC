/*
 * Tally.h
 *
 *  Created on: Mar 13, 2012
 *      Author: William Boyd
 *				MIT, Course 22
 *              wboyd@mit.edu
 */

#ifndef TALLY_H_
#define TALLY_H_

#ifdef __cplusplus
#include <limits>
#include <math.h>
#include <string.h>
#include <sstream>
#include "log.h"
#include "arraycreator.h"
#include "Neutron.h"
#include "Region.h"
#include "Material.h"
#include "Isotope.h"
class Geometry;

class Geometry;
class DerivedTally;

#define NEUTRON_MASS 939565378           /* Mass of neutron in eV / c^2 */
#define LIGHT_SPEED 299792458               /* Speed of light in m / s */


/* The domain in which this tally resides */
typedef enum tallyDomainTypes {
	MATERIAL,
	ISOTOPE,
	REGION,
    GEOMETRY,
    UNDEFINED                       /* For derived type tallies */
} tallyDomainType;


/* The type of precision trigger for a Tally object - represents
 * what kind of precision we should track to determine when to end
 * the simulation */
typedef enum triggerTypes {
    VARIANCE,
    STANDARD_DEVIATION,
    RELATIVE_ERROR,
    NONE
} triggerType;


/* Type of tallies */
/* DERIVED type tallies are returned when users apply mathematical operations 
 * to two or more tallies (ie, tally2 / tally2 or tally1 + tally2) */
typedef enum tallyTypes {
	FLUX,
	LEAKAGE_RATE,
	COLLISION_RATE,
    INTERCOLLISION_TIME,
	ELASTIC_RATE,
	ABSORPTION_RATE,
	CAPTURE_RATE,
	FISSION_RATE,
	TRANSPORT_RATE,
	DIFFUSION_RATE,
    DERIVED
} tallyType;


/* Tally spacing types */
typedef enum binSpacingTypes {
	EQUAL,
	LOGARITHMIC,
	OTHER
} binSpacingType;


/**
 * This class represents a set of tallies. A set of values
 * define the edges between bins for each tally. This class 
 * holds the edges, the centers between bins. It also allows 
 * for tallies to be made within each bin.
 */
class Tally{

protected:
	char* _tally_name;
	int _num_bins;
	double* _edges;
	double* _centers;
	double** _tallies;
	double _bin_delta;
	binSpacingType _bin_spacing;
	tallyDomainType _tally_domain;
	tallyType _tally_type;
    triggerType _trigger_type;
    float _trigger_precision;

	int _num_batches;
	double* _batch_mu;
	double* _batch_variance;
	double* _batch_std_dev;
	double* _batch_rel_err;
	bool _computed_statistics;

public:
<<<<<<< HEAD
	Tally(char* tally_name, Isotope* isotope, tallyType tally_type);
	Tally(char* tally_name, Material* material, tallyType tally_type);
	Tally(char* tally_name, Region* region, tallyType tally_type);
	Tally(char* tally_name, Geometry* geometry, tallyType tally_type);
=======
	Tally(const char* tally_name=(char*)"");
//    Tally(const Tally &tally);       /* Copy constructor - how to? */
//    Tally(const Tally *tally);             /* Copy constructor - how to? */
>>>>>>> f753ff0d
	virtual ~Tally();
	char* getTallyName();
	int getNumBins();
	double* getBinEdges();
	double* getBinCenters();
	double getBinDelta();
	double getBinDelta(double sample);
	binSpacingType getBinSpacingType();
	tallyDomainType getTallyDomainType();
	tallyType getTallyType();
	double** getTallies();
	double getTally(int bin_index, int batch_num);
	double getMaxTally();
	double getMinTally();
	int getBinIndex(double sample);

    double getMaxMu();
    double getMaxVariance();
    double getMaxStdDev();
    double getMaxRelErr();
	float getTriggerPrecision();
	triggerType getTriggerType();
    bool hasComputedBatchStatistics();

    /* IMPORTANT: The following five class method prototypes must not be changed
     * without changing Geometry.i to allow for the data arrays to be transformed
     * into numpy arrays */
    void retrieveTallyEdges(double* data, int num_bins);
    void retrieveTallyCenters(double* data, int num_bins);
    void retrieveTallyMu(double* data, int num_bins);
    void retrieveTallyVariance(double* data, int num_bins);
    void retrieveTallyStdDev(double* data, int num_bins);
    void retrieveTallyRelErr(double* data, int num_bins);

	int getNumBatches();
	double* getBatchMu();
	double* getBatchVariance();
	double* getBatchStdDev();
	double* getBatchRelativeError();

    void setTallyDomainType(tallyDomainType type);
    void setTallyType(tallyType type);
    void setBinSpacingType(binSpacingType type);
	void setBinEdges(double* edges, int num_edges);
    void setPrecisionTrigger(triggerType trigger_type, float precision);
	void generateBinEdges(double start, double end, int num_bins, 
											binSpacingType type);
	void generateBinCenters();

	void setNumBatches(int num_batches);
    void incrementNumBatches(int num_batches);
    bool isPrecisionTriggered();

	void computeBatchStatistics();
	void computeScaledBatchStatistics(double scale_factor);
    void normalizeBatchMu();
	void outputBatchStatistics(const char* filename);
    void printTallies(bool uncertainties=false);
    Tally* clone();

	void tally(neutron* neutron, double weight);
	virtual void tally(neutron* neutron) =0;

    /* Perhaps we can generalize the following functions somewhat, but
     * this is what I came up with for now */
    DerivedTally* addIntegers(const int* amt, const int length);
    DerivedTally* addFloats(const float* amt, const int length);
    DerivedTally* addDoubles(const double* amt, const int length);

    DerivedTally* subtractIntegers(const int* amt, const int length);
    DerivedTally* subtractFloats(const float* amt, const int length);
    DerivedTally* subtractDoubles(const double* amt, const int length);

    DerivedTally* multiplyIntegers(const int* amt, const int length);
    DerivedTally* multiplyFloats(const float* amt, const int length);
    DerivedTally* multiplyDoubles(const double* amt, const int length);

    DerivedTally* divideIntegers(const int* amt, const int length);
    DerivedTally* divideFloats(const float* amt, const int length);
    DerivedTally* divideDoubles(const double* amt, const int length);

    /* Assignment operators - how to? */
//    Tally* operator=(Tally* tally);
//    Tally* operator=(const Tally& tally);

    /* Operator overloads */
    DerivedTally* operator+(Tally* tally);
    DerivedTally* operator-(Tally* tally);
    DerivedTally* operator*(Tally* tally);
    DerivedTally* operator/(Tally* tally);

    DerivedTally* operator+(const int amt);
    DerivedTally* operator-(const int amt);
    DerivedTally* operator*(const int amt);
    DerivedTally* operator/(const int amt);

    DerivedTally* operator+(const float amt);
    DerivedTally* operator-(const float amt);
    DerivedTally* operator*(const float amt);
    DerivedTally* operator/(const float amt);

    DerivedTally* operator+(const double amt);
    DerivedTally* operator-(const double amt);
    DerivedTally* operator*(const double amt);
    DerivedTally* operator/(const double amt);
};


class IsotopeTally: public Tally {

protected:
    Isotope* _isotope;
public:
	IsotopeTally(Isotope* isotope, const char* tally_name=(char*)"")
			: Tally(tally_name){ 
				_tally_domain = ISOTOPE;
				_isotope = isotope; 
			}
	Isotope* getIsotope() { return _isotope; }
	virtual void tally(neutron* neutron) =0;
};


class MaterialTally: public Tally {

protected:
    Material* _material;
public:
	MaterialTally(Material* material, const char* tally_name=(char*)"")
			: Tally(tally_name) { 
				_tally_domain = MATERIAL;
				_material = material; 
			}
	Material* getMaterial() { return _material; }
	virtual void tally(neutron* neutron) =0;
};


class RegionTally: public Tally {

protected:
    Region* _region;
public:
	RegionTally(Region* region, const char* tally_name=(char*)"")
			: Tally(tally_name) { 
				_tally_domain = REGION;
				_region = region; 
			}
	Region* getRegion() { return _region; }
	virtual void tally(neutron* neutron) =0;
};


class GeometryTally: public Tally {

protected:
	Geometry* _geometry;
public:
	GeometryTally(Geometry* geometry, const char* tally_name=(char*)"")
			: Tally(tally_name) {
				_tally_domain = GEOMETRY;
				_geometry = geometry;
			}
	Geometry* getGeometry() { return _geometry; }
	virtual void tally(neutron* neutron) =0;
};


/******************************************************************************/
/*************************** Collision Rate Tallies ***************************/
/******************************************************************************/

class IsotopeCollisionRateTally: public IsotopeTally {

public:
	IsotopeCollisionRateTally(Isotope* isotope, const char* tally_name=(char*)"")
			: IsotopeTally(isotope, tally_name){
 				_tally_type = COLLISION_RATE; 
			}
	void tally(neutron* neutron);
};


class MaterialCollisionRateTally: public MaterialTally {

public:
	MaterialCollisionRateTally(Material* material, const char* tally_name=(char*)"")
			: MaterialTally(material, tally_name){
 				_tally_type = COLLISION_RATE; 
			}
	void tally(neutron* neutron);
};



class RegionCollisionRateTally: public RegionTally {

public:
	RegionCollisionRateTally(Region* region, const char* tally_name=(char*)"")
			: RegionTally(region, tally_name){
 				_tally_type = COLLISION_RATE; 
			}
	void tally(neutron* neutron);
};



class GeometryCollisionRateTally: public GeometryTally {

public:
	GeometryCollisionRateTally(Geometry* geometry, const char* tally_name=(char*)"")
			: GeometryTally(geometry, tally_name){
 				_tally_type = COLLISION_RATE; 
			}
	void tally(neutron* neutron);
};



/******************************************************************************/
/**************************** Elastic Rate Tallies ****************************/
/******************************************************************************/
//FIXME - implement scattering matrix and override most Tally methods

class IsotopeElasticRateTally: public IsotopeTally {

public:
	IsotopeElasticRateTally(Isotope* isotope, const char* tally_name=(char*)"")
			: IsotopeTally(isotope, tally_name){
				_tally_type = ELASTIC_RATE;
			}
	void tally(neutron* neutron);
};


class MaterialElasticRateTally: public MaterialTally {

public:
	MaterialElasticRateTally(Material* material, const char* tally_name=(char*)"")
			: MaterialTally(material, tally_name){
				_tally_type = ELASTIC_RATE;
			}
	void tally(neutron* neutron);
};


class RegionElasticRateTally: public RegionTally {

public:
	RegionElasticRateTally(Region* region, const char* tally_name=(char*)"")
			: RegionTally(region, tally_name){
				_tally_type = ELASTIC_RATE;
			}
	void tally(neutron* neutron);
};


class GeometryElasticRateTally: public GeometryTally {

public:
	GeometryElasticRateTally(Geometry* geometry, const char* tally_name=(char*)"")
			: GeometryTally(geometry, tally_name){
				_tally_type = ELASTIC_RATE;
			}
	void tally(neutron* neutron);
};


/******************************************************************************/
/************************** Absorption Rate Tallies ***************************/
/******************************************************************************/

class IsotopeAbsorptionRateTally: public IsotopeTally {

public:
	IsotopeAbsorptionRateTally(Isotope* isotope, const char* tally_name=(char*)"")
			: IsotopeTally(isotope, tally_name) {
				_tally_type = ABSORPTION_RATE;
			}
	void tally(neutron* neutron);
};


class MaterialAbsorptionRateTally: public MaterialTally {

public:
	MaterialAbsorptionRateTally(Material* material, const char* tally_name=(char*)"")
			: MaterialTally(material, tally_name) {
				_tally_type = ABSORPTION_RATE;
			}
	void tally(neutron* neutron);
};


class RegionAbsorptionRateTally: public RegionTally {

public:
	RegionAbsorptionRateTally(Region* region, const char* tally_name=(char*)"")
			: RegionTally(region, tally_name) {
				_tally_type = ABSORPTION_RATE;
			}
	void tally(neutron* neutron);
};


class GeometryAbsorptionRateTally: public GeometryTally {

public:
	GeometryAbsorptionRateTally(Geometry* geometry, const char* tally_name=(char*)"")
			: GeometryTally(geometry, tally_name) {
				_tally_type = ABSORPTION_RATE;
			}
	void tally(neutron* neutron);
};


/******************************************************************************/
/**************************** Capture Rate Tallies ****************************/
/******************************************************************************/

class IsotopeCaptureRateTally: public IsotopeTally {

public:
	IsotopeCaptureRateTally(Isotope* isotope, const char* tally_name=(char*)"")
			: IsotopeTally(isotope, tally_name) {
				_tally_type = CAPTURE_RATE;
			}
	void tally(neutron* neutron);
};


class MaterialCaptureRateTally: public MaterialTally {

public:
	MaterialCaptureRateTally(Material* material, const char* tally_name=(char*)"")
			: MaterialTally(material, tally_name) {
				_tally_type = CAPTURE_RATE;
			}
	void tally(neutron* neutron);
};


class RegionCaptureRateTally: public RegionTally {

public:
	RegionCaptureRateTally(Region* region, const char* tally_name=(char*)"")
			: RegionTally(region, tally_name) {
				_tally_type = CAPTURE_RATE;
			}
	void tally(neutron* neutron);
};


class GeometryCaptureRateTally: public GeometryTally {

public:
	GeometryCaptureRateTally(Geometry* geometry, const char* tally_name=(char*)"")
			: GeometryTally(geometry, tally_name) {
				_tally_type = CAPTURE_RATE;
			}
	void tally(neutron* neutron);
};


/******************************************************************************/
/*************************** Fission Rate Tallies *****************************/
/******************************************************************************/

class IsotopeFissionRateTally: public IsotopeTally {

public:
	IsotopeFissionRateTally(Isotope* isotope, const char* tally_name=(char*)"")
			: IsotopeTally(isotope, tally_name) {
				_tally_type = FISSION_RATE;
			}
	void tally(neutron* neutron);
};


class MaterialFissionRateTally: public MaterialTally {

public:
	MaterialFissionRateTally(Material* material, const char* tally_name=(char*)"")
			: MaterialTally(material, tally_name) {
				_tally_type = FISSION_RATE;
			}
	void tally(neutron* neutron);
};


class RegionFissionRateTally: public RegionTally {

public:
	RegionFissionRateTally(Region* region, const char* tally_name=(char*)"")
			: RegionTally(region, tally_name) {
				_tally_type = FISSION_RATE;
			}
	void tally(neutron* neutron);
};


class GeometryFissionRateTally: public GeometryTally {

public:
	GeometryFissionRateTally(Geometry* geometry, const char* tally_name=(char*)"")
			: GeometryTally(geometry, tally_name) {
				_tally_type = FISSION_RATE;
			}
	void tally(neutron* neutron);
};


/******************************************************************************/
/************************** Transport Rate Tallies ****************************/
/******************************************************************************/

class IsotopeTransportRateTally: public IsotopeTally {

public:
	IsotopeTransportRateTally(Isotope* isotope, const char* tally_name=(char*)"")
			: IsotopeTally(isotope, tally_name) {
				_tally_type = TRANSPORT_RATE;
			}
	void tally(neutron* neutron);
};


class MaterialTransportRateTally: public MaterialTally {

public:
	MaterialTransportRateTally(Material* material, const char* tally_name=(char*)"")
			: MaterialTally(material, tally_name) {
				_tally_type = TRANSPORT_RATE;
			}
	void tally(neutron* neutron);
};


class RegionTransportRateTally: public RegionTally {

public:
	RegionTransportRateTally(Region* region, const char* tally_name=(char*)"")
			: RegionTally(region, tally_name) {
				_tally_type = TRANSPORT_RATE;
			}
	void tally(neutron* neutron);
};


class GeometryTransportRateTally: public GeometryTally {

public:
	GeometryTransportRateTally(Geometry* geometry, const char* tally_name=(char*)"") 
			: GeometryTally(geometry, tally_name) {
				_tally_type = TRANSPORT_RATE;
			}
	void tally(neutron* neutron);
};


/******************************************************************************/
/************************** Diffusion Rate Tallies ****************************/
/******************************************************************************/

class IsotopeDiffusionRateTally: public IsotopeTally {

public:
	IsotopeDiffusionRateTally(Isotope* isotope, const char* tally_name=(char*)"")
			: IsotopeTally(isotope, tally_name) {
				_tally_type = DIFFUSION_RATE;
			}
	void tally(neutron* neutron);
};


class MaterialDiffusionRateTally: public MaterialTally {

public:
	MaterialDiffusionRateTally(Material* material, const char* tally_name=(char*)"")
			: MaterialTally(material, tally_name) {
				_tally_type = DIFFUSION_RATE;
			}
	void tally(neutron* neutron);
};


class RegionDiffusionRateTally: public RegionTally {

public:
	RegionDiffusionRateTally(Region* region, const char* tally_name=(char*)"")
			: RegionTally(region, tally_name) {
				_tally_type = DIFFUSION_RATE;
			}
	void tally(neutron* neutron);
};


class GeometryDiffusionRateTally: public GeometryTally {

public:
	GeometryDiffusionRateTally(Geometry* geometry, const char* tally_name=(char*)"")
			: GeometryTally(geometry, tally_name) {
				_tally_type = DIFFUSION_RATE;
			}
	void tally(neutron* neutron);
};


/******************************************************************************/
/*************************** Leakage Rate Tallies *****************************/
/******************************************************************************/
//FIXME

class MaterialLeakageRateTally: public MaterialTally {

public:
	MaterialLeakageRateTally(Material* material, const char* tally_name=(char*)"")
			: MaterialTally(material, tally_name) {
				_tally_type = LEAKAGE_RATE;
			}
	void tally(neutron* neutron);
};


class RegionLeakageRateTally: public RegionTally {

public:
	RegionLeakageRateTally(Region* region, const char* tally_name=(char*)"")
			: RegionTally(region, tally_name) {
				_tally_type = LEAKAGE_RATE;
			}
	void tally(neutron* neutron);
};

class GeometryLeakageRateTally: public GeometryTally {

public:
	GeometryLeakageRateTally(Geometry* geometry, const char* tally_name=(char*)"")
			: GeometryTally(geometry, tally_name) {
				_tally_type = LEAKAGE_RATE;
			}
	void tally(neutron* neutron);
};


/******************************************************************************/
/****************************** Flux Tallies **********************************/
/******************************************************************************/

class MaterialFluxTally: public MaterialTally {

public:
	MaterialFluxTally(Material* material, const char* tally_name=(char*)"")
			: MaterialTally(material, tally_name) {
				_tally_type = FLUX;
			}
	void tally(neutron* neutron);
};


class RegionFluxTally: public RegionTally {

public:
	RegionFluxTally(Region* region, const char* tally_name=(char*)"")
			: RegionTally(region, tally_name) {
				_tally_type = FLUX;
			}
	void tally(neutron* neutron);
};


class GeometryFluxTally: public GeometryTally {

public:
	GeometryFluxTally(Geometry* geometry, const char* tally_name=(char*)"")
			: GeometryTally(geometry, tally_name) {
				_tally_type = FLUX;
			}
	void tally(neutron* neutron);
};


/******************************************************************************/
/*************************** Mean Lifetime Tallies ****************************/
/******************************************************************************/

class MaterialInterCollisionTimeTally: public MaterialTally {

public:
	MaterialInterCollisionTimeTally(Material* material, const char* tally_name=(char*)"")
			: MaterialTally(material, tally_name){
 				_tally_type = INTERCOLLISION_TIME; 
			}
	void tally(neutron* neutron);
};



class RegionInterCollisionTimeTally: public RegionTally {

public:
	RegionInterCollisionTimeTally(Region* region, const char* tally_name=(char*)"")
			: RegionTally(region, tally_name){
 				_tally_type = INTERCOLLISION_TIME; 
			}
	void tally(neutron* neutron);
};



class GeometryInterCollisionTimeTally: public GeometryTally {

public:
	GeometryInterCollisionTimeTally(Geometry* geometry, const char* tally_name=(char*)"")
			: GeometryTally(geometry, tally_name){
 				_tally_type = INTERCOLLISION_TIME; 
			}
	void tally(neutron* neutron);
};


/******************************************************************************/
/****************************** Derived Tallies *******************************/
/******************************************************************************/

class DerivedTally: public Tally {

public:
	DerivedTally(const char* tally_name=(char*)"")
			: Tally(tally_name){ 
				_tally_domain = UNDEFINED;
                _tally_type = DERIVED;
			}
	void tally(neutron* neutron);
    void setTallyName(char* tally_name);
    void setTallies(double** tallies);
    void setBatchMu(double* batch_mu);
    void setBatchVariance(double* batch_variance);
    void setBatchStdDev(double* batch_std_dev);
    void setBatchRelErr(double* batch_rel_err);
    void setComputedBatchStatistics(bool computed);
};


/**
 * Finds the bin index for a sample in a set of bins. If the samples
 * is outside the bounds of all bins, it returns infinity
 * @param sample the sample value of interest
 * @return the bin index for the sample
 */
inline int Tally::getBinIndex(double sample) {

	if (_num_bins == 0)
		 log_printf(ERROR, "Cannot return a bin index for Tally %s since "
				 "the bins have not yet been created", _tally_name);

	/* Set index to infinity to begin with */
	int index = std::numeric_limits<int>::infinity();

	/* if the sample is equal to the last bin edge, return the last bin */
	if (sample == _edges[_num_bins])
		return _num_bins-1;

	/* Logarithmically spaced bins */
	if (_bin_spacing == LOGARITHMIC)
		index = int((log10(sample) - log10(_edges[0])) / _bin_delta);

	/* Equally spaced bins */
	else if (_bin_spacing == EQUAL)
		index = int((sample - _edges[0]) / _bin_delta);

	/* If the bin_type == OTHER then the bin edges were not generated by
	 * generateEqualBinEdges, so use a binary search to find the bin */
	else
		index = findUpperIndex(_edges, _num_bins, 0, sample) - 1;

	/* If this sample was not contained within a bin set index to infinity*/
	if (index > _num_bins)
		index = std::numeric_limits<int>::infinity();

	return index;
}



#endif

#endif /* BINNER_H_ */<|MERGE_RESOLUTION|>--- conflicted
+++ resolved
@@ -41,7 +41,7 @@
 
 
 /* The type of precision trigger for a Tally object - represents
- * what kind of precision we should track to determine when to end
+ * what kind of precision we should  to determine when to end
  * the simulation */
 typedef enum triggerTypes {
     VARIANCE,
@@ -106,16 +106,10 @@
 	bool _computed_statistics;
 
 public:
-<<<<<<< HEAD
-	Tally(char* tally_name, Isotope* isotope, tallyType tally_type);
-	Tally(char* tally_name, Material* material, tallyType tally_type);
-	Tally(char* tally_name, Region* region, tallyType tally_type);
-	Tally(char* tally_name, Geometry* geometry, tallyType tally_type);
-=======
+
 	Tally(const char* tally_name=(char*)"");
 //    Tally(const Tally &tally);       /* Copy constructor - how to? */
 //    Tally(const Tally *tally);             /* Copy constructor - how to? */
->>>>>>> f753ff0d
 	virtual ~Tally();
 	char* getTallyName();
 	int getNumBins();
@@ -224,6 +218,13 @@
 };
 
 
+/* functions for creating tallies */
+Tally* createTally(Geometry* geometry, tallyType tally_type, const char* tally_name=(char*)"");
+Tally* createTally(Region* region, tallyType tally_type, const char* tally_name=(char*)"");
+Tally* createTally(Material* material, tallyType tally_type, const char* tally_name=(char*)"");
+Tally* createTally(Isotope* isotope, tallyType tally_type, const char* tally_name=(char*)"");
+
+
 class IsotopeTally: public Tally {
 
 protected:

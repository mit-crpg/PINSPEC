--- conflicted
+++ resolved
@@ -12,11 +12,7 @@
     _num_batches = 10;
     _num_threads = 1;
 
-<<<<<<< HEAD
     _spatial_type = INFINITE_HOMOGENEOUS;
-=======
-	_spatial_type = spatial_type;
->>>>>>> dda62ef1
 
     /* Initialize regions to null */
     _infinite_medium = NULL;
@@ -111,14 +107,10 @@
 
 
 
-<<<<<<< HEAD
 /**
  * @brief Sets the square of the geometric buckling for the geometry.
  * @param buckling_squared the square of the geometric buckling
  */ 
-=======
-
->>>>>>> dda62ef1
 void Geometry::setBucklingSquared(float buckling_squared) {
     _buckling_squared = buckling_squared;
 }
@@ -170,7 +162,6 @@
 
 
 /**
-<<<<<<< HEAD
  * @brief Set the geometry's spatial type
  *        (INFINITE_HOMOGENEOUS, HOMOGENEOUS_EQUIVALENCE or HETEROGENEOUS).
  * @param spatial_type the spatial type
@@ -205,12 +196,7 @@
  *          (INFINITE, FUEL, MODERATOR) does not conflict with other regions
  *          that have already been added to the geometry
  * @param region the region to add to the geometry
-=======
- * Adds a new Region to the Geometry. Checks to make sure that the Region
- * type (INFINITE, FUEL, MODERATOR) does not conflict with other Regions
- * that have already been added to the Geometry
  * @param a region to add to the Geometry
->>>>>>> dda62ef1
  */
 void Geometry::addRegion(Region* region) {
 

--- conflicted
+++ resolved
@@ -18,26 +18,6 @@
 	_tally_name = (char*)tally_name;
     _trigger_type = NONE;
     _trigger_precision = std::numeric_limits<float>::max();
-
-	 /* Sets the default delta between bins to zero */
-	_bin_delta = 0;
-
-	/* Sets the default for batch statistics */
-	_num_batches = 0;
-    _num_bins = 0;
-	_computed_statistics = false;
-}
-
-
-/**
- * Default Tally constructor
- */
-Tally::Tally(char* tally_name, Geometry* geometry, tallyType tally_type) {
-
-	_tally_name = tally_name;
-    _tally_domain = GEOMETRY;
-    _tally_type = tally_type;
-    _trigger_type = NONE;
 
 	 /* Sets the default delta between bins to zero */
 	_bin_delta = 0;
@@ -70,7 +50,7 @@
 
 
 /**
- * Returns the of this Tally as specified by the user
+ * Returns the name of this Tally as specified by the user
  * @return the Tally's name
  */
 char* Tally::getTallyName() {
@@ -710,145 +690,8 @@
 
 	int bin_index = getBinIndex(neutron->_old_energy);
 
-<<<<<<< HEAD
-	Region* region = neutron->_region;
-	float num_density = region->getMaterial()->getMaterialNumberDensity();
-	float total_xs = region->getTotalMacroXS(neutron->_energy) * num_density;
-	float energy = neutron->_energy;
-	int bin_index = getBinIndex(energy);
-	double weight;
-
-	switch(_tally_domain){
-	case MATERIAL:
-		switch(_tally_type){
-		case FLUX:
-			weight = 1.0 / total_xs;
-			break;
-		case COLLISION_RATE:
-			weight = 1.0;
-			break;
-		case ELASTIC_RATE:
-			weight = _material->getElasticMacroXS(energy) / (total_xs * num_density);
-			break;
-		case ABSORPTION_RATE:
-			weight = _material->getAbsorptionMacroXS(energy) / (total_xs * num_density);
-			break;
-		case CAPTURE_RATE:
-			weight = _material->getCaptureMacroXS(energy) / (total_xs * num_density);
-			break;
-		case FISSION_RATE:
-			weight = _material->getFissionMacroXS(energy) / (total_xs * num_density);
-			break;
-		case TRANSPORT_RATE:
-			weight = _material->getTransportMacroXS(energy) / (total_xs * num_density);
-			break;
-		case DIFFUSION_RATE:
-			weight = 1.0 / (3.0 * _material->getTransportMacroXS(energy))  / (total_xs * num_density);
-			break;
-		case LEAKAGE_RATE:
-			weight = 1.0;
-			break;
-		}
-		break;
-	case ISOTOPE:
-		switch(_tally_type){
-		case FLUX:
-			weight = 1.0 / total_xs;
-			break;
-		case COLLISION_RATE:
-			weight = 1.0;
-			break;
-		case ELASTIC_RATE:
-			weight = _isotope->getElasticXS(energy) / total_xs;
-			break;
-		case ABSORPTION_RATE:
-			weight = _isotope->getAbsorptionXS(energy) / total_xs;
-			break;
-		case CAPTURE_RATE:
-			weight = _isotope->getCaptureXS(energy) / total_xs;
-			break;
-		case FISSION_RATE:
-			weight = _isotope->getFissionXS(energy) / total_xs;
-			break;
-		case TRANSPORT_RATE:
-			weight = _isotope->getTransportXS(energy) / total_xs;
-			break;
-		case DIFFUSION_RATE:
-			weight = 1.0 / (3.0 * _isotope->getTransportXS(energy)) / total_xs;
-			break;
-		case LEAKAGE_RATE:
-			weight = 1.0;
-			break;
-		}
-		break;
-	case REGION:
-		switch(_tally_type){
-		case FLUX:
-			weight = 1.0 / total_xs;
-			break;
-		case COLLISION_RATE:
-			weight = 1.0;
-			break;
-		case ELASTIC_RATE:
-			weight = _region->getElasticMacroXS(energy) / (total_xs * num_density);
-			break;
-		case ABSORPTION_RATE:
-			weight = _region->getAbsorptionMacroXS(energy) / (total_xs * num_density);
-			break;
-		case CAPTURE_RATE:
-			weight = _region->getCaptureMacroXS(energy) / (total_xs * num_density);
-			break;
-		case FISSION_RATE:
-			weight = _region->getFissionMacroXS(energy) / (total_xs * num_density);
-			break;
-		case TRANSPORT_RATE:
-			weight = _region->getTransportMacroXS(energy) / (total_xs * num_density);
-			break;
-		case DIFFUSION_RATE:
-			weight = 1.0 / (3.0 * _region->getTransportMacroXS(energy))  / (total_xs * num_density);
-			break;
-		case LEAKAGE_RATE:
-			weight = 1.0;
-			break;
-		}
-		break;
-	case GEOMETRY:
-		switch(_tally_type){
-		case FLUX:
-			weight = 1.0 / total_xs;
-			break;
-		case COLLISION_RATE:
-			weight = 1.0;
-			break;
-		case ELASTIC_RATE:
-			weight = region->getElasticMacroXS(energy) / (total_xs * num_density);
-			break;
-		case ABSORPTION_RATE:
-			weight = region->getAbsorptionMacroXS(energy) / (total_xs * num_density);
-			break;
-		case CAPTURE_RATE:
-			weight = region->getCaptureMacroXS(energy) / (total_xs * num_density);
-			break;
-		case FISSION_RATE:
-			weight = region->getFissionMacroXS(energy) / (total_xs * num_density);
-			break;
-		case TRANSPORT_RATE:
-			weight = region->getTransportMacroXS(energy) / (total_xs * num_density);
-			break;
-		case DIFFUSION_RATE:
-			weight = 1.0 / (3.0 * region->getTransportMacroXS(energy))  / (total_xs * num_density);
-			break;
-		case LEAKAGE_RATE:
-			weight = 1.0;
-			break;
-		}
-		break;
-
-	}
-=======
     if (weight < 0.0)
         log_printf(NORMAL, "weight = %f", weight);
->>>>>>> f753ff0d
 
 	if (bin_index >= 0 && bin_index < _num_bins) 
 		_tallies[neutron->_batch_num][bin_index] += weight;
@@ -2216,6 +2059,142 @@
 
 
 /*****************************************************************************/
+/************************** Tally Creator Methods ****************************/
+/*****************************************************************************/
+Tally* createTally(Isotope* isotope, tallyType tally_type,
+                                                  const char* tally_name) {
+	if (tally_type == FLUX)
+		log_printf(ERROR, "Unable to create a FLUX type Tally for an "
+				"Isotope. FLUX tallies are only supported for "
+                 "materials, regions and the geometry.");
+	if (tally_type == LEAKAGE_RATE)
+		log_printf(ERROR, "Unable to create a LEAKAGE_RATE type tally for an"
+			     " Isotope. LEAKAGE_RATE tallies are only supported for "
+                 "materials, regions and the geometry.");
+	if (tally_type == INTERCOLLISION_TIME)
+		log_printf(ERROR, "Unable to create an INTERCOLLISION_TIME type "
+                "tally for an Isotope. INTERCOLLISION_TIME tallies are only "
+                "supported for materials, regions and the geometry.");
+    if (tally_type == DERIVED)
+        log_printf(ERROR, "DERIVED type tallies cannot be created by the "
+                                                        " TallyFactory.");
+
+	if (tally_type == COLLISION_RATE)
+		return new IsotopeCollisionRateTally(isotope, tally_name);
+	else if (tally_type == ELASTIC_RATE)
+		return new IsotopeElasticRateTally(isotope, tally_name);
+	else if (tally_type == ABSORPTION_RATE)
+		return new IsotopeAbsorptionRateTally(isotope, tally_name);
+	else if (tally_type == CAPTURE_RATE)
+		return new IsotopeCaptureRateTally(isotope, tally_name);
+	else if (tally_type == FISSION_RATE)
+		return new IsotopeFissionRateTally(isotope, tally_name);
+	else if (tally_type == TRANSPORT_RATE)
+		return new IsotopeTransportRateTally(isotope, tally_name);
+	else
+		return new IsotopeDiffusionRateTally(isotope, tally_name);
+}
+
+
+Tally* createTally(Material* material, tallyType tally_type,
+                                                  const char* tally_name) {
+
+    if (tally_type == DERIVED)
+        log_printf(ERROR, "DERIVED type tallies cannot be created by the "
+                                                        " TallyFactory.");
+
+	if (tally_type == FLUX)
+		return new MaterialFluxTally(material, tally_name);
+	else if (tally_type == LEAKAGE_RATE)
+		return new MaterialLeakageRateTally(material, tally_name);
+    else if (tally_type == INTERCOLLISION_TIME)
+		return new MaterialInterCollisionTimeTally(material, tally_name);
+	else if (tally_type == COLLISION_RATE)
+		return new MaterialCollisionRateTally(material, tally_name);
+	else if (tally_type == ELASTIC_RATE)
+		return new MaterialElasticRateTally(material, tally_name);
+	else if (tally_type == ABSORPTION_RATE)
+		return new MaterialAbsorptionRateTally(material, tally_name);
+	else if (tally_type == CAPTURE_RATE)
+		return new MaterialCaptureRateTally(material, tally_name);
+	else if (tally_type == FISSION_RATE)
+		return new MaterialFissionRateTally(material, tally_name);
+	else if (tally_type == TRANSPORT_RATE)
+		return new MaterialTransportRateTally(material, tally_name);
+	else
+		return new MaterialDiffusionRateTally(material, tally_name);
+}
+
+
+Tally* createTally(Region* region, tallyType tally_type,
+                                                  const char* tally_name) {
+
+    if (tally_type == DERIVED)
+        log_printf(ERROR, "DERIVED type tallies cannot be created by the "
+                                                        " TallyFactory.");
+
+	if (tally_type == FLUX)
+		return new RegionFluxTally(region, tally_name);
+	else if (tally_type == LEAKAGE_RATE)
+		return new RegionLeakageRateTally(region, tally_name);
+    else if (tally_type == INTERCOLLISION_TIME)
+    	return new RegionInterCollisionTimeTally(region, tally_name);
+	else if (tally_type == COLLISION_RATE)
+		return new RegionCollisionRateTally(region, tally_name);
+	else if (tally_type == ELASTIC_RATE)
+		return new RegionElasticRateTally(region, tally_name);
+	else if (tally_type == ABSORPTION_RATE)
+		return new RegionAbsorptionRateTally(region, tally_name);
+	else if (tally_type == CAPTURE_RATE)
+		return new RegionCaptureRateTally(region, tally_name);
+	else if (tally_type == FISSION_RATE)
+		return new RegionFissionRateTally(region, tally_name);
+	else if (tally_type == TRANSPORT_RATE)
+		return new RegionTransportRateTally(region, tally_name);
+	else
+		return new RegionDiffusionRateTally(region, tally_name);
+
+
+}
+
+
+Tally* createTally(Geometry* geometry, tallyType tally_type,
+                                                  const char* tally_name) {
+
+    if (tally_type == DERIVED)
+        log_printf(ERROR, "DERIVED type tallies cannot be created by the "
+                                                        " TallyFactory.");
+
+    Tally* tally;
+
+    if (tally_type == FLUX)
+    	return new GeometryFluxTally(geometry, tally_name);
+	else if (tally_type == LEAKAGE_RATE)
+		return new GeometryLeakageRateTally(geometry, tally_name);
+    else if (tally_type == INTERCOLLISION_TIME)
+		return new GeometryInterCollisionTimeTally(geometry, tally_name);
+	else if (tally_type == COLLISION_RATE)
+		return new GeometryCollisionRateTally(geometry, tally_name);
+	else if (tally_type == ELASTIC_RATE)
+		return new GeometryElasticRateTally(geometry, tally_name);
+	else if (tally_type == ABSORPTION_RATE)
+		return new GeometryAbsorptionRateTally(geometry, tally_name);
+	else if (tally_type == CAPTURE_RATE)
+		return new GeometryCaptureRateTally(geometry, tally_name);
+	else if (tally_type == FISSION_RATE)
+		return new GeometryFissionRateTally(geometry, tally_name);
+	else if (tally_type == TRANSPORT_RATE)
+		return new GeometryTransportRateTally(geometry, tally_name);
+	else
+		return new GeometryDiffusionRateTally(geometry, tally_name);
+
+
+
+}
+
+
+
+/*****************************************************************************/
 /********************** Collision Rate Tallying Methods **********************/
 /*****************************************************************************/
 

--- conflicted
+++ resolved
@@ -213,16 +213,11 @@
         log_printf(INFO, "Logging level set to CRITICAL");
         break;
     case RESULT:
-<<<<<<< HEAD
         log_printf(INFO, "Logging level set to RESULT");
         break;
-=======
-	    log_printf(INFO, "Logging level set to RESULT");
-	    break;
     case UNITTEST:
-	    log_printf(INFO, "Logging level set to UNITTEST");
-	    break;
->>>>>>> dda62ef1
+        log_printf(INFO, "Logging level set to UNITTEST");
+        break;
     case ERROR:
         log_printf(INFO, "Logging level set to ERROR");
         break;
@@ -274,8 +269,8 @@
         log_printf(INFO, "Logging level set to RESULT");
     }
     else if (strcmp("UNITTEST", newlevel) == 0) {
-	    log_level = UNITTEST;
-	    log_printf(INFO, "Logging level set to UNITTEST");
+        log_level = UNITTEST;
+        log_printf(INFO, "Logging level set to UNITTEST");
     }
     else if (strcmp("ERROR", newlevel) == 0) {
         log_level = ERROR;
@@ -428,12 +423,8 @@
             }
 	    case (RESULT):
                 msg_string = std::string("[  RESULT ]  ") + message + "\n";
-<<<<<<< HEAD
-	         break;
-	    case (ERROR):
-=======
-	            break;
-	        case (UNITTEST):
+                break;
+	    case (UNITTEST):
             {
                 std::string msg = std::string(message);
                 std::string level_prefix = "[ UNITTEST]  ";
@@ -448,14 +439,15 @@
 
 	            break;
             }
-	        case (ERROR):
->>>>>>> dda62ef1
-	            va_start(args, format);
-	            vsprintf(message, format, args);
- 	            va_end(args);
+            case (ERROR):
+	    {
+                va_start(args, format);
+                vsprintf(message, format, args);
+                va_end(args);
                 set_err(message);
                 throw std::runtime_error(message);
                 break;
+	    }
           }
 
 

#include "Region.h"

/**
 * @brief Region constructor.
 * @details Sets defaults for the geometric parameters to 0.
 * @param region_name the name of the region 
 * @param type the type region (INFINITE, FUEL, etc)
 */
Region::Region(char* region_name, regionType type) {

    _region_name = region_name;
    _region_type = type;
    _material = NULL;

    /* Default volume */
    if (_region_type == INFINITE)
    	_volume = 1.0;
    else
        _volume = 0.0;

    /* Default two region pin cell parameters */
    _fuel_radius = 0.0;
    _pitch = 0.0;
    _half_width = 0.0;
    _buckling_squared = 0.0;
}


/**
 * @brief Region destructor.
 * @details The destructor does not delete anything since SWIG deals with
 *          garbage collection.
 */
Region::~Region() { }


/**
 * @brief Return the name of the region.
 * @return a character array representing this region's name
 */
char* Region::getRegionName() {
    return _region_name;
}


/**
 * @brief returns the volume of this Region \f$ (cm^3) \f$.
 * @return the region's volume
 */
float Region::getVolume() {
    return _volume;
}


/**
 * @brief Returns a pointer to the material filling this region.
 * @return a pointer to the material filling the region
 */
Material* Region::getMaterial() {
    return _material;
}


/**
 * @brief Determines whether this region contains a particular isotope.
 * @param isotope the isotope of interest
 * @return true if the region contains the isotope; otherwise false
 */
bool Region::containsIsotope(Isotope* isotope) {
    return _material->containsIsotope(isotope);
}


/**
 * @brief Return the type of region.
 * @return the region type (INFINITE, FUEL, etc.)
 */
regionType Region::getRegionType() {
    return _region_type;
}


/**
 * @brief Returns true if this region is the fuel, false otherwise.
 * @return true if fuel, false otherwise
 */
bool Region::isFuel() {
    if (_region_type == FUEL)
        return true;
    else
        return false;
}


/**
 * @brief Returns true if this region is the moderator, false otherwise.
 * @return true if moderator, false otherwise
 */
bool Region::isModerator() {
    if (_region_type == MODERATOR)
        return true;
    else
        return false;
}


/**
 * @brief Returns true if this region is an infnite medium, false otherwise.
 * @return true if infinite, false otherwise
 */
bool Region::isInfinite() {
    if (_region_type == INFINITE)
        return true;
    else
        return false;
}


/**
 * @brief Returns the fuel pin radius if not an INFINITE region type.
 * @return the fuel pin radius
 */
float Region::getFuelRadius() {

    if (_region_type == INFINITE)
        log_printf(ERROR, "Cannot return a fuel pin radius for region %s"
		   " which is INFINITE", _region_name);

    return _fuel_radius;
}


/**
 * @brief Returns the pin cell pitch if not an INFINITE region type
 * @return the pin cell pitch
 */
float Region::getPitch() {

    if (_region_type == INFINITE)
        log_printf(ERROR, "Cannot return a pin cell pitch for region %s"
		   " which is INFINITE", _region_name);

    return _pitch;
}


/**
 * @brief Returns the squared geometric buckling.
 * @return the geometric buckling squared
 */
float Region::getBucklingSquared() {
    return _buckling_squared;
}


/**
 * @brief Computes and returns the total macroscopic cross-section in the region
 *        at some energy (eV).
 * @param energy the energy of interest (eV)
 * @return the total macroscopic cross-section \f$ (cm^{-1}) \f$
 */ 
float Region::getTotalMacroXS(float energy) {
    return _material->getTotalMacroXS(energy);
}


/**
 * @brief Computes and returns the total macroscopic cross-section in the region
 *        at some index into the uniform lethargy grid.
 * @param energy_index the index into the uniform lethargy grid
 * @return the total macroscopic cross-section \f$ (cm^{-1}) \f$
 */
float Region::getTotalMacroXS(int energy_index) {
    return _material->getTotalMacroXS(energy_index);
}


<<<<<<< HEAD
/**
 * @brief Computes and returns the total microscopic cross-section in the region
 *        at some energy (eV).
 * @param energy the energy of interest (eV)
 * @return the total microscopic cross-section
 */ 
float Region::getTotalMicroXS(float energy) {
    return _material->getTotalMicroXS(energy);
}


/**
 * @brief Computes and returns the total microscopic cross-section in the region
 *        at some index into the uniform lethargy grid.
 * @param energy_index the index into the uniform lethargy grid
 * @return the total microscopic cross-section
 */
float Region::getTotalMicroXS(int energy_index) {
    return _material->getTotalMicroXS(energy_index);
}


/**
 * @brief Computes and returns the macroscopic elastic scattering 
 *        cross-section in the region at some energy (eV).
 * @param energy the energy of interest (eV)
 * @return the macroscopic elastic scattering cross-section \f$ (cm^{-1}) \f$
 */
=======
>>>>>>> dda62ef1
float Region::getElasticMacroXS(float energy) {
    return _material->getElasticMacroXS(energy);
}


/**
 * @brief Computes and returns the macroscopic elastic scattering cross-section
 *        in the region at some index into the uniform lethargy grid.
 * @param energy_index the index into the uniform lethargy grid
 * @return the total macroscopic cross-section \f$ (cm^{-1}) \f$
 */
float Region::getElasticMacroXS(int energy_index) {
    return _material->getElasticMacroXS(energy_index);
}


<<<<<<< HEAD
/**
 * @brief Computes and returns the microscopic elastic scattering  
 *        cross-section in the region at some energy (eV).
 * @param energy the energy of interest (eV)
 * @return the microscopic elastic scattering cross-section
 */ 
float Region::getElasticMicroXS(float energy) {
    return _material->getElasticMicroXS(energy);
}  


/**
 * @brief Computes and returns the microscopic elastic scattering cross-section
 *        in the region at some index into the uniform lethargy grid.
 * @param energy_index the index into the uniform lethargy grid
 * @return the microscopic elastic scattering cross-section
 */
float Region::getElasticMicroXS(int energy_index) {
    return _material->getElasticMicroXS(energy_index);
}


/**
 * @brief Computes and returns the macroscopic absorption cross-section
 *        in the region at energy (eV).
 * @param energy the energy of interest (eV)
 * @return the macroscopic absorpotion cross-section \f$ (cm^{-1}) \f$
 */
=======
>>>>>>> dda62ef1
float Region::getAbsorptionMacroXS(float energy) {
    return _material->getAbsorptionMacroXS(energy);
}


/**
 * @brief Computes and returns the macroscopic absorption cross-section 
 *        in the region at some index into the uniform lethargy grid.
 * @param energy_index the index into the uniform lethargy grid
 * @return the macroscopic absorption cross-section \f$ (cm^{-1}) \f$
 */
float Region::getAbsorptionMacroXS(int energy_index) {
    return _material->getAbsorptionMacroXS(energy_index);
}


<<<<<<< HEAD
/**
 * @brief Computes and returns the microscopic absorption cross-section
 *        in the region at some energy (eV).
 * @param energy the energy of interest (eV)
 * @return the microscopic absorption cross-section
 */
float Region::getAbsorptionMicroXS(float energy) {
    return _material->getAbsorptionMicroXS(energy);
}


/**
 * @brief Computes and returns the microscopic absorption cross-section 
 *        in the region at some index into the uniform lethargy grid.
 * @param energy_index the index into the uniform lethargy grid
 * @return the microscopic absorption cross-section
 */
float Region::getAbsorptionMicroXS(int energy_index) {
    return _material->getAbsorptionMicroXS(energy_index);
}


/**
 * @brief Computes and returns the macroscopic capture cross-section 
 *        in the region at some energy (eV).
 * @param energy the energy of interest (eV)
 * @return the macroscopic capture cross-section \f$ (cm^{-1}) \f$
 */
=======
>>>>>>> dda62ef1
float Region::getCaptureMacroXS(float energy) {
    return _material->getCaptureMacroXS(energy);
}


/**
 * @brief Computes and returns the macroscopic capture cross-section
 *        in the region at some index into the uniform lethargy grid.
 * @param energy_index the index into the uniform lethargy grid.
 * @return the macroscopic capture cross-section \f$ (cm^{-1}) \f$
 */
float Region::getCaptureMacroXS(int energy_index) {
    return _material->getCaptureMacroXS(energy_index);
}


<<<<<<< HEAD
/**
 * @brief Computes and returns the microscopic capture cross-section
 *        in the region at some energy (eV).
 * @param energy the energy of interest (eV)
 * @return the microscopic capture cross-section
 */
float Region::getCaptureMicroXS(float energy) {
    return _material->getCaptureMicroXS(energy);
}


/**
 * @brief Computes and returns the microscopic capture cross-section
 *        in the region at some index into the uniform lethargy grid.
 * @param energy_index the index into the uniform lethargy grid.
 * @return the microscopic capture cross-section
 */
float Region::getCaptureMicroXS(int energy_index) {
    return _material->getCaptureMicroXS(energy_index);
}


/**
 * @brief Computes and returns the macroscopic fission cross-section 
 *        in the region at some energy (eV).
 * @param energy the energy of interest (eV)
 * @return the macroscopic fission cross-section \f$ (cm^{-1}) \f$
 */
=======
>>>>>>> dda62ef1
float Region::getFissionMacroXS(float energy) {
    return _material->getFissionMacroXS(energy);
}


/**
 * @brief Computes and returns the macroscopic fission cross-section 
 *        in the region at some index into the uniform lethargy grid.
 * @param energy_index the index into the uniform lethargy grid.
 * @return the macroscopic capture cross-section \f$ (cm^{-1}) \f$
 */
float Region::getFissionMacroXS(int energy_index) {
    return _material->getFissionMacroXS(energy_index);
}


<<<<<<< HEAD
/**
 * @brief Computes and returns the microscopic fission cross-section
 *        in the region at some energy (eV)
 * @param energy the energy of interest (eV)
 * @return the microscopic fission cross-section
 */
float Region::getFissionMicroXS(float energy) {
    return _material->getFissionMicroXS(energy);
}


/**
 * @brief Computes and returns the microscopic fission cross-section
 *        in the region at some index into the uniform lethargy grid.
 * @param energy_index the index into the uniform lethargy grid.
 * @return the microscopic fission cross-section
 */
float Region::getFissionMicroXS(int energy_index) {
    return _material->getFissionMicroXS(energy_index);
}


/**
 * @brief Computes and returns the microscopic transport cross-section
 *        in the region at some index into the uniform lethargy grid.
 * @param energy the energy of interest
 * @return the microscopic transport cross-section
 */
float Region::getTransportMicroXS(float energy) {
    return _material->getTransportMicroXS(energy);
}


/**
 * @brief Computes and returns the microscopic transport cross-section
 *        in the region at some index into the uniform lethargy grid.
 * @param energy_index the index into the uniform lethargy grid.
 * @return the microscopic transport cross-section
 */
float Region::getTransportMicroXS(int energy_index) {
    return _material->getTransportMicroXS(energy_index);
}


/**
 * @brief Computes and returns the macroscopic transport cross-section
 *        in the region at some index into the uniform lethargy grid.
 * @param energy the energy of interest (eV)
 * @return the macroscopic transport cross-section
 */
=======
>>>>>>> dda62ef1
float Region::getTransportMacroXS(float energy) {
    return _material->getTransportMacroXS(energy);
}


/**
 * @brief Computes and returns the macroscopic transport cross-section
 *        in the region at some index into the uniform lethargy grid.
 * @param energy_index the index into the uniform lethargy grid.
 * @return the macroscopic transport cross-section
 */
float Region::getTransportMacroXS(int energy_index) {
    return _material->getTransportMacroXS(energy_index);
}


/**
 * @brief Sets the volume for this region \f$ (cm^3) \f$.
 * @param volume the volume occuppied by this region
 */
void Region::setVolume(float volume) {
    _volume = volume;

    if (_material != NULL)
        _material->incrementVolume(_volume);
}


/**
 * @brief Set the material filling this region.
 * @details This method also increments the volume for the material by the
 *          volume occuppied by the region.
 * @param material a pointer to a material
 */
void Region::setMaterial(Material* material) {
    _material = material;
    _material->incrementVolume(_volume);
}


/**
 * @brief Sets the fuel radius if the region is not of INFINITE type.
 * @param radius the fuel pin radius
 */
void Region::setFuelRadius(float radius) {

    _fuel_radius = radius;

    if (_pitch != 0.0) {
        if (_region_type == MODERATOR)
            _volume = _pitch * _pitch - M_PI * _fuel_radius * _fuel_radius;
        else
            _volume = M_PI * _fuel_radius * _fuel_radius;
    }

    if (_material != NULL)
        _material->incrementVolume(_volume);
}


/**
 * @brief Sets the pin cell pitch if the region is not of INFINITE type.
 * @param pitch the pin cell pitch
 */
void Region::setPitch(float pitch) {

    _pitch = pitch;
    _half_width = pitch / 2.0;

    if (_fuel_radius != 0.0) {
        if (_region_type == MODERATOR)
            _volume = _pitch * _pitch - M_PI * _fuel_radius * _fuel_radius;
        else
            _volume = M_PI * _fuel_radius * _fuel_radius;

        if (_material != NULL)
            _material->incrementVolume(_volume);
    }
}


/**
 * @brief Sets the squared geometric buckling for the geometry.
 * @details This method also sets the bucklking squared for the material
 *          filling it.
 * @param buckling_squared the squared geometric buckling
 */
void Region::setBucklingSquared(float buckling_squared) {
    _buckling_squared = buckling_squared;
    _material->setBucklingSquared(_buckling_squared);
}


/**
 * @brief This method collides a neutron within the region.
 * @details This method encapsulates all of the neutron scattering physics
 *          which is further encapsulated by the material and isotope classes.
 * @param neutron the neutron of interest
 */
void Region::collideNeutron(neutron* neutron) {

<<<<<<< HEAD
    /* Collide the neutron in the Region's Material */
    neutron->_material = _material;
=======

	if (_material == NULL){
		log_printf(ERROR, "Region %s must have material to"
				" collide neutron", _region_name);

	}

	/* Collide the neutron in the Region's Material */
	neutron->_material = _material;
>>>>>>> dda62ef1
    _material->collideNeutron(neutron);

    return;
}


/**
 * @brief Check if this region contains a neutron at some 2D location.
 * @param neutron the neutron of interest
 * @return if contained (true), otherwise (false)
 */
bool Region::contains(neutron* neutron) {

    float x = neutron->_x;
    float y = neutron->_y;

<<<<<<< HEAD
    if  (_region_type == INFINITE)
        return true;
    else {
        float r = pow(x, 2.0) + pow(y, 2.0);
	if (_region_type == FUEL && r < _fuel_radius)
	    return true;
	else if (_region_type == MODERATOR && 
		 (fabs(x) < _half_width && fabs(y) < _half_width))
	    return true;
	else
	    return false;			
    }
=======
	if  (_region_type == INFINITE)
		return true;
	else {
		float r = pow((pow(x, 2.0) + pow(y, 2.0)), 0.5);
		if (_region_type == FUEL && r < _fuel_radius)
			return true;
		else if (_region_type == MODERATOR && 
					(fabs(x) < _half_width && fabs(y) < _half_width))
			return true;
		else
			return false;			
	}
>>>>>>> dda62ef1
}


/**
 * @brief Checks if a neutron at some 2D location is on the region boundary.
 * @param neutron the neutron of interest
 * @return true if on the boundary, otherwise false
 */
bool Region::onBoundary(neutron* neutron) {

    float x = neutron->_x;
    float y = neutron->_y;

<<<<<<< HEAD
    if (_region_type == INFINITE) {
        log_printf(WARNING, "Unable to compute onBoundary method"
		   " for region %s since it is INIFINITE", _region_name); 
	return false;
    }
    else {
        float r = pow(x, 2.0) + pow(y, 2.0);
	if (fabs(r - _fuel_radius) < 1E-5)
	    return true;
	else if (fabs(x - _half_width) < 1E-5)
	    return true;
	else if (fabs(y - _half_width) < 1E-5)
	    return true;
	else
	    return false;
    }
}
=======
	if (_region_type == INFINITE) {
		log_printf(WARNING, "Unable to compute onBoundary method"
					" for region %s since it is INIFINITE", _region_name); 
		return false;
	}
	else {
		float r = pow((pow(x, 2.0) + pow(y, 2.0)), 0.5);
		if (fabs(r - _fuel_radius) < 1E-5)
			return true;
		else if (fabs(x - _half_width) < 1E-5)
			return true;
		else if (fabs(y - _half_width) < 1E-5)
			return true;
		else
			return false;
	}
}
>>>>>>> dda62ef1
<|MERGE_RESOLUTION|>--- conflicted
+++ resolved
@@ -175,7 +175,6 @@
 }
 
 
-<<<<<<< HEAD
 /**
  * @brief Computes and returns the total microscopic cross-section in the region
  *        at some energy (eV).
@@ -204,8 +203,6 @@
  * @param energy the energy of interest (eV)
  * @return the macroscopic elastic scattering cross-section \f$ (cm^{-1}) \f$
  */
-=======
->>>>>>> dda62ef1
 float Region::getElasticMacroXS(float energy) {
     return _material->getElasticMacroXS(energy);
 }
@@ -222,7 +219,6 @@
 }
 
 
-<<<<<<< HEAD
 /**
  * @brief Computes and returns the microscopic elastic scattering  
  *        cross-section in the region at some energy (eV).
@@ -251,8 +247,6 @@
  * @param energy the energy of interest (eV)
  * @return the macroscopic absorpotion cross-section \f$ (cm^{-1}) \f$
  */
-=======
->>>>>>> dda62ef1
 float Region::getAbsorptionMacroXS(float energy) {
     return _material->getAbsorptionMacroXS(energy);
 }
@@ -269,7 +263,6 @@
 }
 
 
-<<<<<<< HEAD
 /**
  * @brief Computes and returns the microscopic absorption cross-section
  *        in the region at some energy (eV).
@@ -298,8 +291,6 @@
  * @param energy the energy of interest (eV)
  * @return the macroscopic capture cross-section \f$ (cm^{-1}) \f$
  */
-=======
->>>>>>> dda62ef1
 float Region::getCaptureMacroXS(float energy) {
     return _material->getCaptureMacroXS(energy);
 }
@@ -316,7 +307,6 @@
 }
 
 
-<<<<<<< HEAD
 /**
  * @brief Computes and returns the microscopic capture cross-section
  *        in the region at some energy (eV).
@@ -345,8 +335,6 @@
  * @param energy the energy of interest (eV)
  * @return the macroscopic fission cross-section \f$ (cm^{-1}) \f$
  */
-=======
->>>>>>> dda62ef1
 float Region::getFissionMacroXS(float energy) {
     return _material->getFissionMacroXS(energy);
 }
@@ -363,7 +351,6 @@
 }
 
 
-<<<<<<< HEAD
 /**
  * @brief Computes and returns the microscopic fission cross-section
  *        in the region at some energy (eV)
@@ -414,8 +401,6 @@
  * @param energy the energy of interest (eV)
  * @return the macroscopic transport cross-section
  */
-=======
->>>>>>> dda62ef1
 float Region::getTransportMacroXS(float energy) {
     return _material->getTransportMacroXS(energy);
 }
@@ -517,20 +502,17 @@
  */
 void Region::collideNeutron(neutron* neutron) {
 
-<<<<<<< HEAD
     /* Collide the neutron in the Region's Material */
     neutron->_material = _material;
-=======
-
-	if (_material == NULL){
-		log_printf(ERROR, "Region %s must have material to"
-				" collide neutron", _region_name);
-
-	}
-
-	/* Collide the neutron in the Region's Material */
-	neutron->_material = _material;
->>>>>>> dda62ef1
+
+    if (_material == NULL){
+        log_printf(ERROR, "Region %s must have material to"
+			" collide neutron", _region_name);
+
+    }
+
+    /* Collide the neutron in the Region's Material */
+    neutron->_material = _material;
     _material->collideNeutron(neutron);
 
     return;
@@ -547,33 +529,18 @@
     float x = neutron->_x;
     float y = neutron->_y;
 
-<<<<<<< HEAD
     if  (_region_type == INFINITE)
-        return true;
+ 	return true;
     else {
-        float r = pow(x, 2.0) + pow(y, 2.0);
+	float r = pow((pow(x, 2.0) + pow(y, 2.0)), 0.5);
 	if (_region_type == FUEL && r < _fuel_radius)
-	    return true;
+  	    return true;
 	else if (_region_type == MODERATOR && 
 		 (fabs(x) < _half_width && fabs(y) < _half_width))
 	    return true;
 	else
-	    return false;			
+	  return false;			
     }
-=======
-	if  (_region_type == INFINITE)
-		return true;
-	else {
-		float r = pow((pow(x, 2.0) + pow(y, 2.0)), 0.5);
-		if (_region_type == FUEL && r < _fuel_radius)
-			return true;
-		else if (_region_type == MODERATOR && 
-					(fabs(x) < _half_width && fabs(y) < _half_width))
-			return true;
-		else
-			return false;			
-	}
->>>>>>> dda62ef1
 }
 
 
@@ -587,14 +554,13 @@
     float x = neutron->_x;
     float y = neutron->_y;
 
-<<<<<<< HEAD
     if (_region_type == INFINITE) {
-        log_printf(WARNING, "Unable to compute onBoundary method"
+	log_printf(WARNING, "Unable to compute onBoundary method"
 		   " for region %s since it is INIFINITE", _region_name); 
 	return false;
     }
     else {
-        float r = pow(x, 2.0) + pow(y, 2.0);
+        float r = pow((pow(x, 2.0) + pow(y, 2.0)), 0.5);
 	if (fabs(r - _fuel_radius) < 1E-5)
 	    return true;
 	else if (fabs(x - _half_width) < 1E-5)
@@ -604,23 +570,4 @@
 	else
 	    return false;
     }
-}
-=======
-	if (_region_type == INFINITE) {
-		log_printf(WARNING, "Unable to compute onBoundary method"
-					" for region %s since it is INIFINITE", _region_name); 
-		return false;
-	}
-	else {
-		float r = pow((pow(x, 2.0) + pow(y, 2.0)), 0.5);
-		if (fabs(r - _fuel_radius) < 1E-5)
-			return true;
-		else if (fabs(x - _half_width) < 1E-5)
-			return true;
-		else if (fabs(y - _half_width) < 1E-5)
-			return true;
-		else
-			return false;
-	}
-}
->>>>>>> dda62ef1
+}
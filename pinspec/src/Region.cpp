--- conflicted
+++ resolved
@@ -832,15 +832,7 @@
         halfspace = (*iter).first;
         surface = (*iter).second;
 
-<<<<<<< HEAD
         if (halfspace * surface->evaluate(neutron) < -1E-6)
-=======
-        log_printf(NORMAL, "surface %s evaluates to %f with halfspace %d",
-		   surface->getSurfaceName(), surface->evaluate(neutron),
-		   halfspace);
-
-        if (halfspace * surface->evaluate(neutron) < 0)
->>>>>>> 8f57443d
 	    return false;
     }
 
@@ -909,7 +901,7 @@
 
     float path_length = _material->sampleDistanceTraveled(neutron);
     float param_coll_dist = path_length / 
-                            norm3D<float>(neutron->_u, neutron->_v, neutron->_w);
+                           norm3D<float>(neutron->_u, neutron->_v, neutron->_w);
     float param_surf_dist = computeParametrizedDistance(neutron);
 
     /* The neutron collided within this region */

--- conflicted
+++ resolved
@@ -108,16 +108,12 @@
         i++;
     }
 
-<<<<<<< HEAD
+    if (A < 1 || A > 300)
+	log_printf(ERROR, "Isotope identifier %s is not formatted correctly", 
+		   _isotope_name);
+
     /* Set the atomic number of isotope */
     setA(A);
-=======
-	if (A < 1 || A > 300)
-		log_printf(ERROR, "Isotope identifier %s is not formatted correctly", _isotope_name);
-
-	/* Set the atomic number of isotope */
-	setA(A);
->>>>>>> dda62ef1
 
     log_printf(DEBUG, "Isotope %s has atomic number %i", _isotope_name, _A);
 }
@@ -338,9 +334,9 @@
 
     /* Check that the # of xs values is 1 less than the # energy bounds */
     if (num_xs != num_energies)
-		log_printf(ERROR, "Unable to set elastic xs for isotope %s since"
-			   " the number of xs values is %d while the number of "
-			   "energies is %d", _isotope_name, num_xs, 
+		log_printf(ERROR, "Unable to set elastic xs for isotope %s "
+			   "since the number of xs values is %d while the "
+			   "number of energies is %d", _isotope_name, num_xs, 
 			   num_energies);
 
     /* Check that all energies are >0 and monotonically increasing */
@@ -467,7 +463,8 @@
 
     _capture_rescaled = false;
 
-    rescaleXS(pow(10., _start_lethargy), pow(10., _end_lethargy), _num_energies);
+    rescaleXS(pow(10., _start_lethargy), pow(10., _end_lethargy), 
+	      _num_energies);
 
     return;
 }
@@ -547,7 +544,8 @@
 
     _fission_rescaled = false;
 
-    rescaleXS(pow(10., _start_lethargy), pow(10., _end_lethargy), _num_energies);
+    rescaleXS(pow(10., _start_lethargy), pow(10., _end_lethargy), 
+	      _num_energies);
 
     return;
 }
@@ -592,8 +590,8 @@
 	    /* Check for monotonically increasing energy */
 	    if (energies[i] < prev_energy)
 	        log_printf(ERROR, "Unable to set multigroup elastic xs for "
-			"isotope %s since all xs energies must be monotonically "
-			"increasing", _isotope_name);
+			"isotope %s since all xs energies must be "
+			"monotonically increasing", _isotope_name);
 		/* Check that energy is non-negative */		
 		if (energies[i] < 0.0)
 		    log_printf(ERROR, "Unable to set multigroup elastic xs for "
@@ -643,7 +641,8 @@
 
 	/* Rescales the cross-section to a uniform lethargy grid */
         _elastic_rescaled = false;
-        rescaleXS(pow(10., _start_lethargy), pow(10., _end_lethargy), _num_energies);
+        rescaleXS(pow(10., _start_lethargy), pow(10., _end_lethargy), 
+		  _num_energies);
 
         return;
 }
@@ -841,7 +840,8 @@
 
     /* Rescale the cross-section onto a uniform lethargy grid */
     _fission_rescaled = false;
-    rescaleXS(pow(10., _start_lethargy), pow(10., _end_lethargy), _num_energies);
+    rescaleXS(pow(10., _start_lethargy), pow(10., _end_lethargy), 
+	      _num_energies);
 
     return;
 }
@@ -1234,7 +1234,7 @@
  *        collision energies.
  */
 void Isotope::useThermalScattering() {
-	_use_thermal_scattering = true;
+    _use_thermal_scattering = true;
 }
 
 
@@ -1242,7 +1242,7 @@
  * @brief Inform isotope that it is fissionable.
  */
 void Isotope::makeFissionable() {
-	_fissionable = true;
+    _fissionable = true;
 }
 
 
@@ -1263,19 +1263,17 @@
  */
 void Isotope::loadXS() {
 
-	log_printf(INFO, "Loading isotope %s", _isotope_name);
-
-	/* initialize variables */
+    log_printf(INFO, "Loading isotope %s", _isotope_name);
+
+    /* initialize variables */
     std::string directory = getXSLibDirectory();
     std::string filename;
     struct stat buffer;
     float* energies;
     float* xs_values;
 
-    /* Set this isotope's appropriate cross-sections using the data structures */
-
-
-    /********************************** ELASTIC ********************************/
+    /* Set this isotope's appropriate cross-sections using the data structure */
+    /********************************** ELASTIC *******************************/
     /* Check whether an elastic cross-section file exists for isotope */
 
     filename = directory + _isotope_name + "-elastic.txt";
@@ -1283,22 +1281,18 @@
     if (stat(filename.c_str(), &buffer))
 	log_printf(ERROR, "Unable to load elastic xs for isotope %s"
 		   " since no data was found in the cross-section"
-		   " file %s for this isotope", filename.c_str(), _isotope_name);
+		   " file %s for this isotope", filename.c_str(), 
+		   _isotope_name);
 
     log_printf(INFO, "Loading %s-elastic.txt for isotope %s", 
 				_isotope_name, _isotope_name);
 
-<<<<<<< HEAD
     /* Find the number of cross-section values in the file */
     _num_elastic_xs = getNumCrossSectionDataPoints(filename.c_str());
 
     /* Initialize data structures to store cross-section values */
     energies = new float[_num_elastic_xs];
     xs_values = new float[_num_elastic_xs];
-=======
-	/* Find the number of cross-section values in the file */
-	_num_elastic_xs = getNumCrossSectionDataPoints(filename.c_str());
->>>>>>> dda62ef1
 
     /* Parse the file into the data structures */
     parseCrossSections(filename.c_str(), energies, xs_values);
@@ -1306,7 +1300,7 @@
     setElasticXS(xs_values, energies, _num_elastic_xs);
 
 
-    /********************************** CAPTURE ********************************/
+    /********************************** CAPTURE *******************************/
     /* Check whether a capture cross-section file exists for isotope */
 
     filename = directory + _isotope_name + "-capture.txt";
@@ -1319,24 +1313,19 @@
     log_printf(INFO, "Loading %s-capture.txt for isotope %s", 
 				_isotope_name, _isotope_name);
 
-<<<<<<< HEAD
     /* Find the number of cross-section values in the file */
     _num_capture_xs = getNumCrossSectionDataPoints(filename.c_str());
 
     /* Initialize data structures to store cross-section values */
     energies = new float[_num_capture_xs];
     xs_values = new float[_num_capture_xs];
-=======
-	/* Find the number of cross-section values in the file */
-	_num_capture_xs = getNumCrossSectionDataPoints(filename.c_str());
->>>>>>> dda62ef1
 
     /* Parse the file into the data structures */
     parseCrossSections(filename.c_str(), energies, xs_values);
 
     setCaptureXS(xs_values, energies, _num_capture_xs);
 
-    /********************************* FISSION *********************************/
+    /********************************* FISSION ********************************/
     /* Check whether a fission cross-section file exists for isotope */
 
     filename = directory + _isotope_name + "-fission.txt";
@@ -1344,16 +1333,11 @@
     /* If this isotope is fissionable and it finds it's fission xs */
     if (!stat(filename.c_str(), &buffer)) {
 
-<<<<<<< HEAD
         log_printf(INFO, "Loading %s-fission.txt for isotope %s", 
 					_isotope_name, _isotope_name);
 
         /* Find the number of cross-section values in the file */
         _num_fission_xs = getNumCrossSectionDataPoints(filename.c_str());
-=======
-		/* Find the number of cross-section values in the file */
-		_num_fission_xs = getNumCrossSectionDataPoints(filename.c_str());
->>>>>>> dda62ef1
 
         /* Initialize data structures to store cross-section values */
         energies = new float[_num_fission_xs];
@@ -1410,9 +1394,7 @@
     float* xs_values;
 
     /* Set this isotope's appropriate cross-section using the data structures */
-
-
-    /********************************* ELASTIC *********************************/
+    /********************************* ELASTIC ********************************/
 
     if (!strcmp(xs_type, "elastic")) {
 
@@ -1442,8 +1424,7 @@
     }
 
 
-    /********************************** CAPTURE ********************************/
-
+    /********************************** CAPTURE *******************************/
     if (!strcmp(xs_type, "capture")) {
 
         /* Check whether a capture cross-section file exists for isotope */
@@ -1472,8 +1453,7 @@
     }
 
 
-    /********************************* FISSION *********************************/
-
+    /********************************* FISSION ********************************/
     if (!strcmp(xs_type, "fission")) {
 
         /* Check whether a fission cross-section file exists for isotope */
@@ -1919,7 +1899,7 @@
         /* Normalize CDFs */
 	for (int i=0; i < _num_thermal_cdfs; i++) {
 	    for (int j=0; j < _num_thermal_cdf_bins; j++)
-	        _thermal_cdfs[i][j] /= _thermal_cdfs[i][_num_thermal_cdf_bins-1];
+	       _thermal_cdfs[i][j] /= _thermal_cdfs[i][_num_thermal_cdf_bins-1];
 	}
 
         return;

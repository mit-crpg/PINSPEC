--- conflicted
+++ resolved
@@ -110,6 +110,9 @@
 		i++;
 	}
 
+	if (A < 1 || A > 300)
+		log_printf(ERROR, "Isotope identifier %s is not formatted correctly", _isotope_name);
+
 	/* Set the atomic number of isotope */
 	setA(A);
 
@@ -201,7 +204,7 @@
         return _num_capture_xs;
 
     else if (!strcmp(xs_type, "fission"))
-        return _num_fission_xs;
+    	return _num_fission_xs;
 
     else if (!strcmp(xs_type, "absorption"))
         return _num_absorb_xs;
@@ -968,7 +971,7 @@
 
 
 void Isotope::useThermalScattering() {
-	_use_thermal_scattering = false;
+	_use_thermal_scattering = true;
 }
 
 /**
@@ -1693,14 +1696,7 @@
  */
 void Isotope::collideNeutron(neutron* neutron) {
 
-<<<<<<< HEAD
-    /* obtain incoming energy, batch number */
-    float sample = neut->_energy;
-
-    float energy = neut->_energy;
-=======
 	neutron->_old_energy = neutron->_energy;
->>>>>>> f753ff0d
 
     /* obtain collision type */
     sampleCollisionType(neutron);

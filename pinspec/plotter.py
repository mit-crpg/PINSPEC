##
# @file plotter.py
# @package pinspec.plotter
# @brief The plotter module provides utility functions to plot data from
#        PINSPEC's C++ classes, in particular, tally data and cross-sections,
#        thermal scattering PDFs/CDFs, etc.
#
# @author Samuel Shaner (shaner@mit.edu)
# @author William Boyd (wboyd@mit.edu
# @date March 10, 2013


import matplotlib.pyplot as plt
import numpy as np
from pinspec import *
from process import *
import os

## A static variable to auto-generate unique filenames for flux plots
flux_plot_num = 0
## A static variable for the output directory in which to save plots
subdirectory = "/plots/"
    

##
# @brief Plots the microscopoic cross-section(s) for one or more reaction
#        rates for an isotope.
# @details This method generates and saves the plot as a *.png in the
#          plotting output directory. A user may invoke this function from
#          a PINSPEC Python file as follows:
#
# @code
#         pinspec.plotter.plotMicroXS(my_isotope, 'capture')
# @endcode
#
# @param isotope the isotope of interest
# @param rxns an array of reaction rate types (ie, ['capture, 'elastic'])
# @param loglog an optional argument to use a log-log scale
# @param uselegend an optional argument boolean to include a legend
# @param title an optional argument string with the plot title
# @param filename an optional argument string with the plot filename
def plotMicroXS(isotope, rxns, loglog=True, uselegend=True, \
                                            title='', filename=''):
        
    global subdirectory

    directory = getOutputDirectory() + subdirectory

    # Make directory if it does not exist
    if not os.path.exists(directory):
            os.makedirs(directory)


    # make figure
    fig = plt.figure()
        
    # loop over rxns and plot
    num_energies = 0

    # Loop over all reaction rate types
    for rxn in rxns:

        # retrieve xs and xsenergies
        num_energies = isotope.getNumXSEnergies(rxn)
        energies = isotope.retrieveXSEnergies(num_energies, rxn)
        xs = isotope.retrieveXS(num_energies, rxn)

        # plot xs
        plt.plot(energies, xs, lw=1)

    plt.xlabel('Energy [eV]')
    plt.ylabel('$\sigma$' +' [b]')
    plt.grid()

    if (uselegend):
        plt.legend(rxns, loc='lower left')

    if (loglog):
        plt.xscale('log')
        plt.yscale('log')

    plt.title(isotope.getIsotopeName() + ' Microscopic XS')

    if title is '':
        plt.title(isotope.getIsotopeName() + ' Microscopic XS')
    else:
        plt.title(title.title())

    if filename is '':
        filename = directory + isotope.getIsotopeName() + '-micro-xs.png'
    else:
        filename = directory + filename.replace(' ', '-').lower() + '.png'

    fig.savefig(filename)



##
# @brief Plots the macroscopic cross-section(s) for one or more reaction
#        rates for a material.
# @details This method generates and saves the plot as a *.png in the
#          plotting output directory. A user may invoke this function from
#          a PINSPEC Python file as follows:
#
# @code
#         pinspec.plotter.plotMacroXS(my_material, 'capture')
# @endcode
#
# @param material the material of interest
# @param rxns an array of reaction rate types (ie, ['capture, 'elastic'])
# @param loglog an optional argument to use a log-log scale
# @param uselegend an optional argument boolean to include a legend
# @param title an optional argument string with the plot title
# @param filename an optional argument string with the plot filename
def plotMacroXS(material, rxns, loglog=True, \
                                    uselegend=True, title='', filename=''):

    global subdirectory

    directory = getOutputDirectory() + subdirectory
        
    # Make directory if it does not exist
    if not os.path.exists(directory):
            os.makedirs(directory)

    # make figure
    fig = plt.figure()
    
    # loop over rxns and plot
    num_energies = 0
    for rxn in rxns:

        # retrieve xs and xs energies
        num_energies = material.getNumXSEnergies(rxn)
        energies = material.retrieveXSEnergies(num_energies, rxn)
        xs = material.retrieveXS(num_energies, rxn)

        # plot xs
        plt.plot(energies, xs, lw=1)

    plt.xlabel('Energy [eV]')
    plt.ylabel('$\Sigma$'+' ['+'cm$^{-1}$'+']')
    plt.grid()
 
    if (uselegend):
        plt.legend(rxns, loc='lower left')

    if (loglog):
        plt.xscale('log')
        plt.yscale('log')

    if title is '':
        plt.title(material.getMaterialName() + ' Macroscopic XS')
    else:
        plt.title(title.title())

    if filename is '':
        filename = directory + material.getMaterialName() + '-macro-xs.png'
    else:
        filename = directory + filename.replace(' ', '-') + '.png'

    fig.savefig(filename)


<<<<<<< HEAD

##
# @brief Plots one or more flux tallies by energy.
# @details This method generates and saves the plot as a *.png in the
#          plotting output directory. A user may invoke this function from
#          a PINSPEC Python file as follows:
#
# @code
#         pinspec.plotter.plotFlux(my_flux, title='one flux')
#         pinspec.plotter.plotFlux([flux1, flux2], title='two fluxes')
# @endcode
#
# @param flux the flux tall(ies) of interest
# @param loglog an optional argument boolean to use a log-log scale
# @param uselegend an optional argument boolean to include a legend
# @param title an optional argument string with the plot title
# @param filename an optional argument string with the plot filename
def plotFlux(flux, loglog=True, uselegend=True, title='', filename=''):
=======
# Function that plots the flux spectrum of one or more several tallies
def plotFlux(fluxes, loglog=True, uselegend=True, filename='', title=''):
>>>>>>> dda62ef1

    global flux_plot_num
    global subdirectory

    directory = getOutputDirectory() + subdirectory

    # Make fluxes a list if it is not already
    if type(fluxes) is not list:
        fluxes = [fluxes]
    
    # Make directory if it does not exist
    if not os.path.exists(directory):
            os.makedirs(directory)

    legend = []
    fig = plt.figure()

    # If only one flux tally was passed in as an argument
    if isinstance(flux, Tally):

        if not flux.hasComputedBatchStatistics():
            flux.computeBatchStatistics()
        
        num_bins = flux.getNumBins()
        flux_bin_centers = flux.retrieveTallyCenters(num_bins)
        flux_mu = flux.retrieveTallyMu(num_bins)

        # Plot the flux
        plt.plot(flux_bin_centers, flux_mu, lw=1)
    
    # If more than one flux tallies were passed in as an argument
    if type(flux) is list:
        fluxes = flux
        for flux in fluxes:

            if not flux.hasComputedBatchStatistics():
                flux.computeBatchStatistics()

            num_bins = flux.getNumBins()
            flux_bin_centers = flux.retrieveTallyCenters(num_bins)
            flux_mu = flux.retrieveTallyMu(num_bins)

            # Plot the flux
            plt.plot(flux_bin_centers, flux_mu, lw=1)
            legend.append(flux.getTallyName())

    plt.xlabel('Energy [eV]')
    plt.ylabel('Flux')
    plt.grid()

    if (loglog):
        plt.xscale('log')
        plt.yscale('log')

    if (uselegend):
        plt.legend(legend, loc='lower right', prop={'size':12})

    if title is '':
        plt.title('Batch-Averaged Flux')
    else:
        plt.title(title.title())

    if filename is '':
        filename = directory + '/' + 'flux-' + str(flux_plot_num) + '.png'
        flux_plot_num += 1
    else:
        filename = directory + '/' + filename.replace(' ', '-') + '.png'

    fig.savefig(filename)


##
# @brief Plots the thermal scattering PDFs and CDFs for an isotope.
# @details This method generates and saves the plot as a *.png in the
#          plotting output directory. A user may invoke this function from
#          a PINSPEC Python file as follows:
#
# @code
#         pinspec.plotter.plotThermalScattering(my_isotope)
# @endcode
#
# @param isotope the isotope of interest
# @param uselegend an optional argument boolean to include a legend
# @param title an optional argument string with the plot title
# @param filename an optional argument string with the plot filename
def plotThermalScattering(isotope, uselegend=True, title='', filename=''):
   
    global subdirectory

    directory = getOutputDirectory() + subdirectory

    # Make directory if it does not exist
    if not os.path.exists(directory):
            os.makedirs(directory)

    num_bins = isotope.getNumThermalCDFBins()
    num_cdfs = isotope.getNumThermalCDFs()
    Eprime_to_E = isotope.retrieveEprimeToE(num_bins)
    E_to_kT = isotope.retrieveEtokT(num_cdfs)

    cdfs = isotope.retrieveThermalCDFs(num_cdfs*num_bins)
    cdfs = np.reshape(cdfs, [num_cdfs, num_bins])   # reshape 1D array to 2D
    dist = isotope.retrieveThermalPDFs(num_cdfs*num_bins)
    dist = np.reshape(dist, [num_cdfs, num_bins])   # reshape 1D array to 2D

    # Plot the PDFs
    fig = plt.figure()
    legend = []
    for i in range(num_cdfs):
        plt.plot(Eprime_to_E, dist[i][:])
        legend.append("%.2e" % E_to_kT[i] + ' kT')

    plt.ylabel('Probability')
    plt.xlabel('E'+"'"+'/ E')
    plt.grid()

    if (uselegend):
        plt.legend(legend, ncol=2, loc='upper right', prop={'size':14})

    if title is '':
        plt.title(isotope.getIsotopeName() + ' Thermal Scattering PDFs')
    else:
        plt.title(title.title() + ' Thermal Scattering PDFs')

    if filename is '':
        pdfsfilename = directory + isotope.getIsotopeName() + \
                                    '-thermal-scattering-pdfs.png'
    else:
        pdfsfilename = directory + filename.replace(' ', '-').lower() + \
                                    '-thermal-scattering-pdfs.png'

    plt.savefig(pdfsfilename)

    # Plot the CDFs
    fig = plt.figure()
    legend = []
    for i in range(num_cdfs):
        plt.plot(Eprime_to_E, cdfs[i][:])
        legend.append("%.2e" % E_to_kT[i] + ' kT')

    plt.ylabel('Cumulative Probability')
    plt.xlabel('E'+"'"+' / E')
    plt.grid()

    if (uselegend):
        plt.legend(legend, ncol=2, loc='lower right', prop={'size':12})

    if title is '':
        plt.title(isotope.getIsotopeName() + ' Thermal Scattering CDFs')
    else:
        plt.title(title.title() + ' Thermal Scattering CDFs')

    if filename is '':
        cdfsfilename = directory + isotope.getIsotopeName() + \
                                        '-thermal-scattering-cdfs.png'
    else:
        cdfsfilename = directory + filename.replace(' ', '-').lower() + \
                                        '-thermal-scattering-cdfs.png'

    plt.savefig(cdfsfilename)


##
# @brief Plots the fission spectrum PDF and CDF.
# @details This method generates and saves the plot as a *.png in the
#          plotting output directory. A user may invoke this function from
#          a PINSPEC Python file as follows:
#
# @code
#         pinspec.plotter.plotFissionSpectrum()
# @endcode
def plotFissionSpectrum():
    
    global subdirectory

    directory = getOutputDirectory() + subdirectory

    # Make directory if it does not exist
    if not os.path.exists(directory):
            os.makedirs(directory)

    # Generate fission CDF
    fissioner = Fissioner()
    fissioner.setNumBins(10000)
    fissioner.setEMax(20)
    fissioner.buildCDF()
    cdf = fissioner.retrieveCDF(fissioner.getNumBins())
    cdf_energies = fissioner.retrieveCDFEnergies(fissioner.getNumBins())

    # Plot fission CDF
    fig = plt.figure()
    plt.plot(cdf_energies, cdf)
    plt.xscale('log')
    plt.xlabel('Energy [MeV]')
    plt.ylabel('Cumulative Probability')
    plt.grid()
    plt.title('Watt Spectrum CDF')
    filename = directory + '/' + 'fission-spectrum-cdf.png'
    plt.savefig(filename)

    # Sample from fission CDF to get fission spectrum
    num_samples = 10000000
    emitted_energies = np.zeros(num_samples)
    for i in range(num_samples):
        emitted_energies[i] = fissioner.emitNeutronMeV()

    # Bin the samples    
    binned_samples, bin_edges = np.histogram(emitted_energies, bins=1000, 
                                             density=True)
    bin_centers = np.zeros(bin_edges.size-1)
    for i in range(bin_edges.size-1):
        bin_centers[i] = (bin_edges[i] + bin_edges[i+1]) / 2.0

    # Plot fission spectrum
    fig = plt.figure()
    plt.plot(bin_centers, binned_samples)
    plt.xlabel('Energy [MeV]')
    plt.ylabel('Probability')
    plt.grid()
    plt.title('Watt Spectrum PDF')
    filename = directory + '/fission_spectrum_pdf.png'
    plt.savefig(filename)
    
    
##
# @brief Plots a resonance integral (RIEff or RITrue) as a step function.
# @details This method generates and saves the plot as a *.png in the
#          plotting output directory. A user may invoke this function from
#          a PINSPEC Python file as follows:
#
# @code
#         pinspec.plotter.plotRI(my_resonance_integral)
# @endcode
def plotRI(RI, title='', filename=''):
    
    global subdirectory

    directory = getOutputDirectory() + subdirectory

    # Make directory if it does not exist
    if not os.path.exists(directory):
            os.makedirs(directory)

    # Plot Resonance Integrals
    fig = plt.figure()
    bins = RI.bin_edges
    plt.semilogx(bins[0:-1], RI.RIs, drawstyle='steps-post')
    plt.xlabel('Energy [eV]')
    plt.ylabel('RI')
    plt.grid()

    if title is '':
        plt.title('Resonance Integrals')
    else:
        plt.title(title.title() + ' Resonance Integrals')

    if filename is '':
        filename = directory + 'RI.png'
    else:
        filename = directory + filename.replace(' ', '-').lower() +'-RI.png'

    plt.savefig(filename)


##
# @brief Plots a multi-group cross-section as a step function.
# @details This method generates and saves the plot as a *.png in the
#          plotting output directory. A user may invoke this function from
#          a PINSPEC Python file as follows:
#
# @code
#         pinspec.plotter.plotGroupXS(my_group_xs)
# @endcode
def plotGroupXS(group_xs, title='', filename=''):
    
    global subdirectory

    directory = getOutputDirectory() + subdirectory

    # Make directory if it does not exist
    if not os.path.exists(directory):
            os.makedirs(directory)

    # Plot Resonance Integrals
    fig = plt.figure()
    bins = group_xs.bin_edges
    plt.semilogx(bins[0:-1], group_xs.groupXS[:,:], drawstyle='steps-post')
    plt.xlabel('Energy [eV]')
    plt.ylabel('Group XS')
    plt.grid()

    if title is '':
        plt.title('Group XS')
    else:
        plt.title(title.title() + ' Group XS')

    if filename is '':
        filename = directory + '/group-xs.png'
    else:
        filename = directory + filename.replace(' ', '-').lower() + \
                                                        '-group-xs.png'

    plt.savefig(filename)<|MERGE_RESOLUTION|>--- conflicted
+++ resolved
@@ -162,8 +162,6 @@
     fig.savefig(filename)
 
 
-<<<<<<< HEAD
-
 ##
 # @brief Plots one or more flux tallies by energy.
 # @details This method generates and saves the plot as a *.png in the
@@ -181,10 +179,6 @@
 # @param title an optional argument string with the plot title
 # @param filename an optional argument string with the plot filename
 def plotFlux(flux, loglog=True, uselegend=True, title='', filename=''):
-=======
-# Function that plots the flux spectrum of one or more several tallies
-def plotFlux(fluxes, loglog=True, uselegend=True, filename='', title=''):
->>>>>>> dda62ef1
 
     global flux_plot_num
     global subdirectory

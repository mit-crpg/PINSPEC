--- conflicted
+++ resolved
@@ -11,49 +11,14 @@
     #include "../src/Fissioner.h"
     #include "../src/log.h"
     #include "../src/xsreader.h"
-<<<<<<< HEAD
     #include "../src/Timer.h"
-=======
-
-    /* Exception helpers */
-    static int swig_c_error_num = 0;
-    static char swig_c_err_msg[512];
-
-    const char* err_occurred(void) {
-      if (swig_c_error_num) {
-          swig_c_error_num = 0;
-          return (const char*)swig_c_err_msg;
-      }
-      return NULL;
-    }
-
-    void set_err(const char *msg) {
-      swig_c_error_num = 1;
-      strncpy(swig_c_err_msg, msg, 256);
-    }
->>>>>>> d9a75765
 %}
 
-
-%exception {
-	try {
-		$function
-    } catch (const std::runtime_error &e) {
-        SWIG_exception(SWIG_RuntimeError, err_occurred());
-        return NULL;
-    } catch (const std::exception &e) {
-        SWIG_exception(SWIG_RuntimeError, e.what()); 
-    }
-}
-
-
 %include "numpy.i"
-
 
 %init %{
      import_array();
 %}
-
 
 %apply (float* ARGOUT_ARRAY1, int DIM1) {(float* xs, int num_xs)}
 %apply (float* ARGOUT_ARRAY1, int DIM1) {(float* energies, int num_xs)}
@@ -67,7 +32,6 @@
 %apply (float* ARGOUT_ARRAY1, int DIM1) {(float* dist, int num_values)}
 
 
-%include <exception.i> 
 %include ../src/Geometry.h
 %include ../src/Region.h
 %include ../src/Isotope.h
@@ -76,9 +40,5 @@
 %include ../src/Neutron.h
 %include ../src/Fissioner.h
 %include ../src/log.h
-<<<<<<< HEAD
 %include ../src/xsreader.h
-%include ../src/Timer.h
-=======
-%include ../src/xsreader.h
->>>>>>> d9a75765
+%include ../src/Timer.h 
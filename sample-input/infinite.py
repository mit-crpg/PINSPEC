import numpy
from pinspec import *
import pinspec.SLBW as SLBW
import pinspec.plotter as plotter
import pinspec.process as process
from pinspec.log import *

def main():

    # NOTE: If a user is going to homogenize materials
	#       then they must figure out the atom ratios 
	#       using geometric parameters and use that 
    #       when loading the isotope in a material

    # Set main simulation params
    num_batches = 10
    num_neutrons_per_batch = 1000
    num_threads = 4
    
    log_setlevel(INFO)

    setXSLibDirectory('../xs-lib/')   # This is also a default, but set it as example

    py_printf('INFO', 'Creating SLBW xs')    
    
    # Call SLBW to create XS
    filename = 'U-238-ResonanceParameters.txt'  # Must be Reich-Moore parameters
    T=300 #Temp in Kelvin of target nucleus
    SLBW.SLBWXS(filename,T,'capture')
    #SLBW.SLBWXS(filename,T,'scatter')
    SLBW.generatePotentialScattering(filename)

    # Define isotopes
    h1 = Isotope('H-1')
    o16 = Isotope('O-16')
    u235 = Isotope('U-235')
    u238 = Isotope('U-238')
    

    # Plot the microscopic cross sections for each isotope
    plotter.plotMicroXS(u235, ['capture', 'elastic', 'fission', 'absorption'])
    plotter.plotMicroXS(u238, ['capture', 'elastic', 'fission', 'absorption'])
    plotter.plotMicroXS(h1, ['capture', 'elastic', 'absorption'])
    plotter.plotMicroXS(o16, ['capture', 'elastic', 'absorption'])

    zr90 = Isotope('Zr-90')
 
    # Define materials
    mix = Material()
    mix.setMaterialName('Fuel Moderator Mix')
    mix.setDensity(5., 'g/cc')
    mix.addIsotope(h1, 1.0)
    mix.addIsotope(o16, 1.0)
<<<<<<< HEAD
<<<<<<< HEAD
    mix.addIsotope(u238, 0.50)
    mix.addIsotope(u235, .025)
    
=======
    mix.addIsotope(u238, 0.40)
    mix.addIsotope(u235, .02)
    mix.addIsotope(zr90, 0.16)    

>>>>>>> 4aeee83090e88d3c7a593cba36867a0bf6d55534
    log_printf(INFO, 'Added isotopes')
=======
    mix.addIsotope(u238, 0.50)
    mix.addIsotope(u235, .025)
    mix.addIsotope(zr90, .16)
    
    py_printf('INFO', 'Added isotopes')
>>>>>>> e9cacc81

    plotter.plotMacroXS(mix, ['total', 'capture', 'elastic', 'absorption'])
    
    # Define regions
    region_mix = Region('infinite medium', INFINITE)
    region_mix.setMaterial(mix)

    py_printf('INFO', 'Made mixture region')
        
    # plot the fission spectrum the CDF
    #plotter.plotFissionSpectrum()

    #Plot the thermal scattering kernel PDFs and CDFs
    #plotter.plotThermalScattering(h1)

    # Create a tally for the flux
    flux = Tally('total flux', GEOMETRY, FLUX)
    flux.generateBinEdges(1E-2, 1E7, 10000, LOGARITHMIC)

    ############################################################################
    #EXAMPLE: How to set tally bin edges 
    ############################################################################
    # Create a tally for the RI
    abs_rate = Tally('absorption rate', MATERIAL, ABSORPTION_RATE)
    flux_RI = Tally('flux RI', MATERIAL, FLUX)
    abs_rate_bin_edges = numpy.array([0.1, 1., 6., 10., 25., 50., 100.])
    abs_rate.setBinEdges(abs_rate_bin_edges)
    flux_RI.setBinEdges(abs_rate_bin_edges)
    mix.addTally(abs_rate)
    mix.addTally(flux_RI)

    # Set a precision trigger: tells simulation to run until maximum relative
    # error is less than the trigger value (4E-3)
    abs_rate.setPrecisionTrigger(RELATIVE_ERROR, 7E-3)

    # Define geometry
    geometry = Geometry()
    geometry.setSpatialType(INFINITE_HOMOGENEOUS)
    geometry.addRegion(region_mix)
    geometry.addTally(flux)
    geometry.setNumBatches(num_batches)
    geometry.setNeutronsPerBatch(num_neutrons_per_batch)
    geometry.setNumThreads(num_threads)

    py_printf('INFO', 'Made geometry')

	# Run Monte Carlo simulation
    geometry.runMonteCarloSimulation();

    # Dump batch statistics to output files to some new directory
    geometry.outputBatchStatistics('Infinite_MC_Statistics', 'test')

    # Plot fluxes
    plotter.plotFluxes([flux])
    plotter.plotFluxes([flux])
    plotter.plotFluxes([flux])
    
    # Compute the resonance integrals
    RI = process.RI(flux_RI, abs_rate)
    RI.printRI()
    plotter.plotRI(RI)
    
    # Compute the group cross sections
    groupXS = process.groupXS(flux_RI, abs_rate)
    groupXS.printGroupXS()
    plotter.plotGroupXS(groupXS)

    # Dump batch statistics to output files to some new directory - gives segmentation fault right now
    # geometry.outputBatchStatistics('Infinite_MC_Statistics', 'test')


if __name__ == '__main__':

    main()  
<|MERGE_RESOLUTION|>--- conflicted
+++ resolved
@@ -51,25 +51,10 @@
     mix.setDensity(5., 'g/cc')
     mix.addIsotope(h1, 1.0)
     mix.addIsotope(o16, 1.0)
-<<<<<<< HEAD
-<<<<<<< HEAD
-    mix.addIsotope(u238, 0.50)
-    mix.addIsotope(u235, .025)
-    
-=======
     mix.addIsotope(u238, 0.40)
     mix.addIsotope(u235, .02)
     mix.addIsotope(zr90, 0.16)    
-
->>>>>>> 4aeee83090e88d3c7a593cba36867a0bf6d55534
-    log_printf(INFO, 'Added isotopes')
-=======
-    mix.addIsotope(u238, 0.50)
-    mix.addIsotope(u235, .025)
-    mix.addIsotope(zr90, .16)
-    
     py_printf('INFO', 'Added isotopes')
->>>>>>> e9cacc81
 
     plotter.plotMacroXS(mix, ['total', 'capture', 'elastic', 'absorption'])
     

--- conflicted
+++ resolved
@@ -7,22 +7,23 @@
 
 def main():
 
+    print 'starting pinspec...'
+    
     # Set main simulation params
     num_batches = 12
     num_neutrons_per_batch = 10000
     num_threads = 4
     output_dir = 'Infinite'
+
+    log_setlevel(INFO)
+        
+    py_printf('NORMAL', 'set problem specs')
     
-    log_setlevel(INFO)
 
     setXSLibDirectory('../xs-lib/')
 
-<<<<<<< HEAD
     py_printf('INFO', 'Creating SLBW xs')    
     
-=======
-    log.py_printf('INFO', 'Creating SLBW xs')
->>>>>>> b9002af4
     # Call SLBW to create XS
     T=300 #Temp in Kelvin of target nucleus
     SLBW.replaceXS() #To clean previous changes to XS files
@@ -38,7 +39,6 @@
     o16 = Isotope('O-16')
     u235 = Isotope('U-235')
     u238 = Isotope('U-238')
-
     zr90 = Isotope('Zr-90')    
 
     # Plot the microscopic cross sections for each isotope
@@ -68,21 +68,13 @@
     py_printf('INFO', 'Made mixture region')
 
     # Create a tally for the flux
-    flux = Tally('total flux', GEOMETRY, FLUX)
-    flux.generateBinEdges(1E-2, 1E7, 10000, LOGARITHMIC)
-
+ 
     # Create a tally for the RI
-<<<<<<< HEAD
-    abs_rate = Tally('absorption rate', ISOTOPE, ABSORPTION_RATE)
-=======
-    abs_rate = Tally('micro absorption rate', MATERIAL, MICRO_ABSORPTION_RATE)
->>>>>>> b9002af4
-    flux_RI = Tally('flux RI', MATERIAL, FLUX)
+    abs_rate = Tally('absorption rate', u238, ABSORPTION_RATE)
+    flux_RI = Tally('flux RI', region_mix, FLUX)
     abs_rate_bin_edges = numpy.array([0.1, 1., 6., 10., 25., 50., 100.])
     abs_rate.setBinEdges(abs_rate_bin_edges)
     flux_RI.setBinEdges(abs_rate_bin_edges)
-    u238.addTally(abs_rate)
-    mix.addTally(flux_RI)
 
     # Set a precision trigger: tells simulation to run until maximum relative
     # error is less than the trigger value (4E-3)
@@ -92,14 +84,19 @@
     geometry = Geometry()
     geometry.setSpatialType(INFINITE_HOMOGENEOUS)
     geometry.addRegion(region_mix)
+    flux = Tally('total flux', mix, FLUX)
+    flux.generateBinEdges(1E-2, 1E7, 10000, LOGARITHMIC) 
     geometry.addTally(flux)
+    geometry.addTally(abs_rate)
+    geometry.addTally(flux_RI)
+
     geometry.setNumBatches(num_batches)
     geometry.setNeutronsPerBatch(num_neutrons_per_batch)
     geometry.setNumThreads(num_threads)
 
     py_printf('INFO', 'Made geometry')
 
-	# Run Monte Carlo simulation
+    # Run Monte Carlo simulation
     geometry.runMonteCarloSimulation();
 
     # Dump batch statistics to output files to some new directory

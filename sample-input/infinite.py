--- conflicted
+++ resolved
@@ -3,8 +3,7 @@
 import pinspec.SLBW as SLBW
 import pinspec.plotter as plotter
 import pinspec.process as process
-import pinspec.log as log
-
+from pinspec.log import *
 
 def main():
 
@@ -14,11 +13,11 @@
     num_threads = 4
     output_dir = 'Infinite'
     
-    log.setLevel('INFO')
+    log_setlevel(INFO)
 
     setXSLibDirectory('../xs-lib/')   # This is also a default, but set it as example
 
-    log.py_printf('INFO', 'Creating SLBW xs')    
+    py_printf('INFO', 'Creating SLBW xs')    
     
     # Call SLBW to create XS
     filename = 'U-238-ResonanceParameters.txt'  # Must be Reich-Moore parameters
@@ -36,7 +35,7 @@
     o16 = Isotope('O-16')
     u235 = Isotope('U-235')
     u238 = Isotope('U-238')
-<<<<<<< HEAD
+
     zr90 = Isotope('Zr-90')    
 
     # Plot the microscopic cross sections for each isotope
@@ -46,54 +45,41 @@
     #plotter.plotMicroXS(o16, ['capture', 'elastic', 'absorption'])
     plotter.plotMicroXS(b10, ['capture', 'elastic', 'absorption'])
 
-=======
-    zr90 = Isotope('Zr-90')
-     
->>>>>>> c10631ae
     # Define materials
     mix = Material()
     mix.setMaterialName('Fuel Moderator Mix')
     mix.setDensity(5., 'g/cc')
-    mix.addIsotope(b10, .002)
-    #mix.addIsotope(o16, 1.0)
+    #mix.addIsotope(b10, .002)
+    mix.addIsotope(o16, 1.0)
     mix.addIsotope(h1, 1.0)
-<<<<<<< HEAD
-    mix.addIsotope(u238, 0.1)
-    #mix.addIsotope(u235, .0125)
-    #mix.addIsotope(zr90, .16)
-    
+    mix.addIsotope(u238, 0.10)
+    mix.addIsotope(u235, .0025)
+    mix.addIsotope(zr90, .16)
+
     py_printf('INFO', 'Added isotopes')
-=======
-    mix.addIsotope(o16, 1.0)
-    mix.addIsotope(u238, 0.40)
-    mix.addIsotope(u235, .02)
-    mix.addIsotope(zr90, 0.16)    
->>>>>>> c10631ae
-
-    log.py_printf('INFO', 'Added isotopes')
     
     # Define regions
     region_mix = Region('infinite medium', INFINITE)
     region_mix.setMaterial(mix)
 
-    log.py_printf('INFO', 'Made mixture region')
+    py_printf('INFO', 'Made mixture region')
 
     # Create a tally for the flux
     flux = Tally('total flux', GEOMETRY, FLUX)
     flux.generateBinEdges(1E-2, 1E7, 10000, LOGARITHMIC)
 
     # Create a tally for the RI
-    abs_rate = Tally('absorption rate', MATERIAL, ABSORPTION_RATE)
+    abs_rate = Tally('absorption rate', ISOTOPE, ABSORPTION_RATE)
     flux_RI = Tally('flux RI', MATERIAL, FLUX)
     abs_rate_bin_edges = numpy.array([0.1, 1., 6., 10., 25., 50., 100.])
     abs_rate.setBinEdges(abs_rate_bin_edges)
     flux_RI.setBinEdges(abs_rate_bin_edges)
-    mix.addTally(abs_rate)
+    u238.addTally(abs_rate)
     mix.addTally(flux_RI)
 
     # Set a precision trigger: tells simulation to run until maximum relative
     # error is less than the trigger value (4E-3)
-    abs_rate.setPrecisionTrigger(RELATIVE_ERROR, 7E-3)
+    abs_rate.setPrecisionTrigger(RELATIVE_ERROR, 8E-3)
 
     # Define geometry
     geometry = Geometry()
@@ -104,7 +90,7 @@
     geometry.setNeutronsPerBatch(num_neutrons_per_batch)
     geometry.setNumThreads(num_threads)
 
-    log.py_printf('INFO', 'Made geometry')
+    py_printf('INFO', 'Made geometry')
 
 	# Run Monte Carlo simulation
     geometry.runMonteCarloSimulation();

--- conflicted
+++ resolved
@@ -371,18 +371,9 @@
 	else {
 
 		float total_xs = 0;
-<<<<<<< HEAD
-
-		std::map<collisionType, float(Isotope::*)(float)
-										const>::const_iterator iter;
-
-		for (iter = _xs_handles.begin(); iter!= _xs_handles.end(); ++iter)
-			total_xs += (this->*iter->second)(energy);
-
-=======
+
 		total_xs += getAbsorptionXS(energy);
 		total_xs += getElasticXS(energy);
->>>>>>> 51a14162
 		return total_xs;
 	}
 }
@@ -539,7 +530,6 @@
 		parseCrossSections(filename.c_str(), energies, xs_values);
 
 		setElasticXS(xs_values, energies, num_xs_values, ISOTROPIC_LAB);
-<<<<<<< HEAD
 	}
 	else if (type == CAPTURE){
 
@@ -557,10 +547,6 @@
 
 		setCaptureXS(xs_values, energies, num_xs_values);
 	}
-=======
-	else if (type == CAPTURE)
-		setCaptureXS(xs_values, energies, num_xs_values);
->>>>>>> 51a14162
 	else if (type == FISSION) {
 
 		filename = prefix + isotope + "-fission.txt";
@@ -1157,8 +1143,7 @@
 
     return type;
 }
-<<<<<<< HEAD
-=======
+
 
 /**
  * For a given neutron, this method samples a distance for the neutron.
@@ -1174,4 +1159,6 @@
 
     return distance;
 }
->>>>>>> 51a14162
+
+
+

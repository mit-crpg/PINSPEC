--- conflicted
+++ resolved
@@ -813,20 +813,10 @@
 		_fission_xs_energies = new_energies;
 	}
 
-<<<<<<< HEAD
-	log_printf(NORMAL, "generating absorption");
-
-	/* Absorption xs */
-	if (_num_absorb_xs != 0) {
-		float* new_energies = new float[num_energies];
-		memcpy(new_energies, energies, sizeof(float)*num_energies);
-		float* new_xs = new float[num_energies];
-=======
 	/* Generate an absorption xs on the uniform energy/lethargy grid */
 	new_energies = new float[num_energies];
 	memcpy(new_energies, energies, sizeof(float)*num_energies);
 	new_xs = new float[num_energies];
->>>>>>> ac82e512
 
 	for (int i=0; i < num_energies; i++)
 		new_xs[i] = getAbsorptionXS(new_energies[i]);
@@ -1225,21 +1215,62 @@
  * @param array of energy values used to create RI tally bins
  * @param length of array
  */
-void RIEnergies(float *ri_energies, int n){
-
-	_ri_energies = new float [n];
+//void RIEnergies(float *ri_energies, int n){
+//
+//	_ri_energies = new float [n];
+//
+//	for (int i = 0; i < n; i++){
+//		_ri_energies[i] = ri_energies[i];
+//	}
+//
+//	return;
+//}
+
+
+/**
+ * export the elastic xs in a numpy array
+ * @param numpy array to fill with xs
+ * @param length of numpy array
+ */
+void Isotope::exportElasticXS(double *xs, int n){
 
 	for (int i = 0; i < n; i++){
-		_ri_energies[i] = ri_energies[i];
-	}
-
-	return;
-}
-
-
-
-
-
-
-
-
+
+		xs[i] = _elastic_xs[i];
+
+	}
+}
+
+
+/**
+ * export the elastic xs energies in numpy array
+ * @param numpy array to fill with xs energies
+ * @param length of numpy array
+ */
+void Isotope::exportElasticXSEnergy(double *energy, int n){
+
+	for (int i = 0; i < n; i++){
+
+		energy[i] = _elastic_xs_energies[i];
+
+	}
+}
+
+
+
+
+
+
+
+
+
+
+
+
+
+
+
+
+
+
+

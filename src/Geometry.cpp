/*
 * Region.cpp
 *
 *  Created on: Mar 6, 2013
 *      Author: William Boyd
 *				MIT, Course 22
 *              wboyd@mit.edu
 */

#include "Geometry.h"


/**
 * Geomtery constructor sets empty default material name
 */	
Geometry::Geometry() {

	/* Set defaults for the number of neutrons, batches, and threads */
	_num_neutrons_per_batch = 10000;
	_num_batches = 10;
	_num_threads = 1;

	_spatial_type = INFINITE_HOMOGENEOUS;

	/* Initialize regions to null */
	_infinite_medium = NULL;
	_fuel = NULL;
	_moderator = NULL;

	/* Initialize a fissioner with a fission spectrum and sampling CDF */
	_fissioner = new Fissioner();
	_fissioner->setNumBins(10000);
	_fissioner->setEMax(20);
	_fissioner->buildCDF();

}


/**
 * Geometry destructor deletes the Fissioner and lets SWIG delete 
 * the Regions, Materials, Isotopes and Tallies
 */
Geometry::~Geometry() {

	delete _fissioner;
}


/**
 * Returns the number of neutrons per batch for this simulation
 * @return the number of neutrons per batch
 */
int Geometry::getNumNeutronsPerBatch() {
	return _num_neutrons_per_batch;
}


/**
 * Returns the total number of neutrons for this simulation
 * @return the total number of neutrons for this simulation
 */
int Geometry::getTotalNumNeutrons() {
	return _num_neutrons_per_batch * _num_batches;
}


/**
 * Returns the number of batches of neutrons for this simulation
 * @return the number of batches
 */
int Geometry::getNumBatches() {
	return _num_batches;
}


/**
 * Returns the number of parallel threads for this simulation
 * @return the number of threads
 */
int Geometry::getNumThreads() {
	return _num_threads;
}


/**
 * Return the spatial type of Geometry 
 * (INFINITE_HOMOGENEOUS, HOMOGENEOUS_EQUIVALENCE or HETEROGENEOUS)
 * @return the spatial type
 */
spatialType Geometry::getSpatialType() {
	return _spatial_type;
}


float Geometry::getTotalMacroXS(float energy, Region* region) {
    return region->getTotalMacroXS(energy);
}


float Geometry::getTotalMacroXS(int energy_index, Region* region) {
    return region->getTotalMacroXS(energy_index);
}


float Geometry::getTotalMicroXS(float energy, Region* region) {
    return region->getTotalMicroXS(energy);
}


float Geometry::getTotalMicroXS(int energy_index, Region* region) {
    return region->getTotalMicroXS(energy_index);
}


float Geometry::getElasticMacroXS(float energy, Region* region) {
    return region->getTotalMacroXS(energy);
}


float Geometry::getElasticMacroXS(int energy_index, Region* region) {
    return region->getTotalMacroXS(energy_index);
}


float Geometry::getElasticMicroXS(float energy, Region* region) {
    return region->getTotalMicroXS(energy);
}


float Geometry::getElasticMicroXS(int energy_index, Region* region) {
    return region->getTotalMicroXS(energy_index);
}


float Geometry::getAbsorptionMacroXS(float energy, Region* region) {
    return region->getTotalMacroXS(energy);
}


float Geometry::getAbsorptionMacroXS(int energy_index, Region* region) {
    return region->getTotalMacroXS(energy_index);
}


float Geometry::getAbsorptionMicroXS(float energy, Region* region) {
    return region->getTotalMicroXS(energy);
}


float Geometry::getAbsorptionMicroXS(int energy_index, Region* region) {
    return region->getTotalMicroXS(energy_index);
}


float Geometry::getCaptureMacroXS(float energy, Region* region) {
    return region->getTotalMacroXS(energy);
}


float Geometry::getCaptureMacroXS(int energy_index, Region* region) {
    return region->getTotalMacroXS(energy_index);
}


float Geometry::getCaptureMicroXS(float energy, Region* region) {
    return region->getTotalMicroXS(energy);
}


float Geometry::getCaptureMicroXS(int energy_index, Region* region) {
    return region->getTotalMicroXS(energy_index);
}


float Geometry::getFissionMacroXS(float energy, Region* region) {
    return region->getTotalMacroXS(energy);
}


float Geometry::getFissionMacroXS(int energy_index, Region* region) {
    return region->getTotalMacroXS(energy_index);
}


float Geometry::getFissionMicroXS(float energy, Region* region) {
    return region->getTotalMicroXS(energy);
}


float Geometry::getFissionMicroXS(int energy_index, Region* region) {
    return region->getTotalMicroXS(energy_index);
}


float Geometry::getTransportMacroXS(float energy, Region* region) {
    return region->getTotalMacroXS(energy);
}


float Geometry::getTransportMacroXS(int energy_index, Region* region) {
    return region->getTotalMacroXS(energy_index);
}


float Geometry::getTransportMicroXS(float energy, Region* region) {
    return region->getTotalMicroXS(energy);
}


float Geometry::getTransportMicroXS(int energy_index, Region* region) {
    return region->getTotalMicroXS(energy_index);
}


/**
 * Sets the number of neutrons per batch for this simulation
 * @param the number of neutrons per batch
 */
void Geometry::setNeutronsPerBatch(int num_neutrons_per_batch) {
	_num_neutrons_per_batch = num_neutrons_per_batch;
}



/**
 * Sets the number of batches for this simulation
 * @param the number of batches
 */
void Geometry::setNumBatches(int num_batches) {
	_num_batches = num_batches;
}


/**
 * Sets the number of batches for this simulation
 * @param the number of batches	
 */
void Geometry::setNumThreads(int num_threads) {
	_num_threads = num_threads;
}


/**
 * Sets the dancoff factor and computes the escape cross-section, 
 * beta, alpha1 and alpha2 parameters used for a two region pin 
 * cell simulation.
 * @param dancoff the dancoff factor
 */
void Geometry::setDancoffFactor(float dancoff) {

    _dancoff = dancoff;

	/* Two region homogeneous equivalence parameters */
    float A = (1.0 - dancoff) / dancoff;
    _sigma_e = 1.0 / (2.0 * _fuel->getFuelRadius());
    _alpha1 = ((5.0*A + 6.0) - sqrt(A*A + 36.0*A + 36.0)) / (2.0*(A+1.0));
    _alpha2 = ((5.0*A + 6.0) + sqrt(A*A + 36.0*A + 36.0)) / (2.0*(A+1.0));
    _beta = (((4.0*A + 6.0) / (A + 1.0)) - _alpha1) / (_alpha2 - _alpha1);
}


/**
 * Set the Geometry's spatial type 
 * (INFINITE_HOMOGENEOUS, HOMOGENEOUS_EQUIVALENCE or HETEROGENEOUS)
 * @param spatial_type the spatial type
 */
void Geometry::setSpatialType(spatialType spatial_type) {
	if (spatial_type == INFINITE_HOMOGENEOUS && _fuel != NULL)
		log_printf(ERROR, "Cannot set the geometry spatial type to be"
						" INFINITE_HOMOGENEOUS since it contains a FUEL Region %s",
						_fuel->getRegionName());
	else if (spatial_type == INFINITE_HOMOGENEOUS && _moderator != NULL)
		log_printf(ERROR, "Cannot set the geometry spatial type to be"
						" INFINITE_HOMOGENEOUS since it contains a MODERATOR Region %s",
						_moderator->getRegionName());
	else if (spatial_type == HOMOGENEOUS_EQUIVALENCE && _infinite_medium != NULL)
		log_printf(ERROR, "Cannot set the geometry spatial type to be"
						" HOMOGENEOUS_EQUIVALENCE since it contains an "
						"INIFINTE Region %s", 
						_infinite_medium->getRegionName());
	else if (spatial_type == HETEROGENEOUS && _infinite_medium != NULL)
		log_printf(ERROR, "Cannot set the geometry spatial type to be"
						" HETEROGENEOUS since it contains an"
						" INFINITE_HOMOGENEOUS Region %s", 
						_infinite_medium->getRegionName());
	else
		_spatial_type = spatial_type;
}


/**
 * Adds a new Region to the Geometry. Checks to make sure that the Region
 * type (INFINITE, FUEL, MODERATOR) does not conflict with other Regions
 * that have already been added to the Geometry
 * @param a region to add to the Geometry
 */
void Geometry::addRegion(Region* region) {

	if (region->getRegionType() == INFINITE) {
		if (_fuel != NULL)
			log_printf(ERROR, "Unable to add an INFINITE type region %s"
								" to the geometry since it contains a"
								" FUEL type region %s",
								region->getRegionName(), 
								_fuel->getRegionName());
		else if (_moderator != NULL)
			log_printf(ERROR, "Unable to add an INFINITE type region %s"
								" to the geometry since it contains a"
								" MODERATOR type region %s", 
								region->getRegionName(), 
								_moderator->getRegionName());
		else if (_infinite_medium == NULL)
			_infinite_medium = region;
		else
			log_printf(ERROR, "Unable to add a second INFINITE type region %s"
								" to the geometry since it already contains"
								" region %s", region->getRegionName(), 
								_infinite_medium->getRegionName());
	}

	else if (region->getRegionType() == FUEL) {
		if (_infinite_medium != NULL)
			log_printf(ERROR, "Unable to add a FUEL type region %s"
								" to the geometry since it contains an"
								" INFINITE_HOMOGENEOUS type region %s", 
								region->getRegionName(), 
								_infinite_medium->getRegionName());
		else if (_fuel == NULL)
			_fuel = region;
		else
			log_printf(ERROR, "Unable to add a second FUEL type region %s"
								" to the geometry since it already contains"
								" region %s", region->getRegionName(), 
								_fuel->getRegionName());
	}

	else if (region->getRegionType() == MODERATOR) {
		if (_infinite_medium != NULL)
			log_printf(ERROR, "Unable to add a MODERATOR type region %s"
								" to the geometry since it contains an"
								" INFINITE_HOMOGENEOUS type region %s", 
								region->getRegionName(), 
								_infinite_medium->getRegionName());
		else if (_moderator == NULL)
			_moderator = region;
		else
			log_printf(ERROR, "Unable to add a second MODERATOR type region %s"
								" to the geometry since it already contains"
								" region %s", region->getRegionName(), 
								_fuel->getRegionName());
	}
	else
		log_printf(ERROR, "Unable to add Region %s since it does not have a"
						" Region type", region->getRegionName());
	
}



/**
 * Add a tally class object to  this Geometry's vector of Tallies
 * @param tally a pointer to a Tally object
 */
void Geometry::addTally(Tally *tally) {

    if (tally->getTallyDomainType() != GEOMETRY)
        log_printf(ERROR, "Unable to add Tally %s to Geometry since the Tally"
                        " is not for an GEOMETRY tally domain", 
                                        tally->getTallyName());
    _tallies.push_back(tally);
    return;
}


void Geometry::runMonteCarloSimulation() {

	if (_infinite_medium == NULL && _fuel == NULL && _moderator == NULL)
		log_printf(ERROR, "Unable to run Monte Carlo simulation since the"
						" Geometry does not contain any Regions");

    int start_batch = 0;
    int end_batch = _num_batches;
    neutron* curr;
    float sample;
    collisionType type;
    bool precision_triggered = true;
    Timer timer;
    timer.start();

	/* Print report to the screen */
	log_printf(NORMAL, "Beginning PINSPEC Monte Carlo Simulation...");
	log_printf(NORMAL, "# neutrons / batch = %d     # batches = %d     "
                      "# threads = %d", _num_neutrons_per_batch, 
                        _num_batches, _num_threads);

    
	omp_set_num_threads(_num_threads);
    initializeBatchTallies();

	/*************************************************************************/
	/************************   INFINITE_HOMOGENEOUS *************************/
	/*************************************************************************/


    /* If we are running an infinite medium spectral calculation */
    if (_spatial_type == INFINITE_HOMOGENEOUS){

        while (precision_triggered) {

            #pragma omp parallel
            {
	            #pragma omp for private(curr, sample, type)
	        for (int i=start_batch; i < end_batch; i++) {

		        log_printf(NORMAL, "Thread %d/%d running batch %d", 
                                        omp_get_thread_num()+1, 
                                        omp_get_num_threads(), i);

		        curr = initializeNewNeutron();
	            curr->_batch_num = i;

		        for (int j=0; j < _num_neutrons_per_batch; j++) {

			        /* Initialize neutron energy [ev] from Watt spectrum */
			        curr->_energy = _fissioner->emitNeutroneV();
			        curr->_alive = true;
                    curr->_region = _infinite_medium;
			
			        /* While the neutron is still alive, collide it. All
                     * tallying and collision physics take place within
		   	         * the Region, Material, and Isotope classes filling
                     * the Geometry
                     */
			        while (curr->_alive == true) {
                        sample = curr->_energy;
				        type = _infinite_medium->collideNeutron(curr);
                        tally(sample, curr->_batch_num, 
                                            _infinite_medium, type);
			        }
		        }
            }
            }

            computeScaledBatchStatistics();
            if (!isPrecisionTriggered())
                precision_triggered = false;
            else {
                incrementNumBatches(_num_batches);
                start_batch = end_batch;
                end_batch += _num_batches;                
            }
        }
    }



	/*************************************************************************/
	/**********************   HOMOGENEOUS_EQUIVALENCE ************************/
	/*************************************************************************/

	/* If we are running homogeneous equivalence spectral calculation */
	else if (_spatial_type == HOMOGENEOUS_EQUIVALENCE) {

		/* Check that all necessary parameters have been set */
		if (_beta <= 0 || _sigma_e <= 0 || _alpha1 <= 0 || _alpha2 <= 0)
			log_printf(ERROR, "Unable to run a HOMOGENEOUS_EQUIVALENCE type "
					" simulation since beta, sigma_e, alpha1, or alpha2 for "
					" have not yet been set for the geometry");

        else if (_fuel->getFuelRadius() == 0)
            log_printf(ERROR, "Unable to run simulation since region %s "
                " does not know the fuel radius", _fuel->getRegionName());
        else if (_moderator->getFuelRadius() == 0)
            log_printf(ERROR, "Unable to run simulation since region %s "
                " does not know the fuel radius", _moderator->getRegionName());
        else if (_fuel->getPitch() == 0)
            log_printf(ERROR, "Unable to run simulation since region %s "
                    " does not know the pin pitch", _fuel->getRegionName());
        else if (_fuel->getPitch() == 0)
            log_printf(ERROR, "Unable to run simulation since region %s "
                    " does not know the pin pitch", _moderator->getRegionName());

		/* Initialize neutrons from fission spectrum for each thread */
		/* Loop over batches */
		/* Loop over neutrons per batch*/		
		float p_ff;
		float p_mf;
		float test;

        initializeProbModFuelRatios();

        while (precision_triggered) {
            #pragma omp parallel
            {
               #pragma omp for private(curr, p_ff, p_mf, test, sample, type)
		        for (int i=start_batch; i < end_batch; i++) {

		            log_printf(NORMAL, "Thread %d/%d running batch %d", 
                                  omp_get_thread_num()+1, omp_get_num_threads(), i);

	                curr = initializeNewNeutron();
			        curr->_batch_num = i;

			        for (int j=0; j < _num_neutrons_per_batch; j++) {

				        /* Initialize neutron's energy [ev] from Watt spectrum */
				        curr->_energy = _fissioner->emitNeutroneV();
				        curr->_alive = true;
				        curr->_in_fuel = true;
                        curr->_region = _fuel;
			
				        /* While the neutron is still alive, collide it. All
                         * tallying and collision physics take place within
				         * the Region, Material, and Isotope classes filling
                         * the Geometry
                         */
				        while (curr->_alive == true) {

					        /* Determine if neutron collided in fuel or moderator */
					        p_ff = computeFuelFuelCollisionProb(curr->_energy);
					        p_mf = computeModeratorFuelCollisionProb(curr->_energy);
					        test = float(rand()) / RAND_MAX;

					        /* If the neutron is in the fuel */
					        if (curr->_in_fuel) {

						        /* If test is larger than p_ff, move to moderator */
						        if (test > p_ff) {
							        curr->_in_fuel = false;
                                    curr->_region = _moderator;
                                }
					        }
					        /* If the neutron is in the moderator */
					        else {

						        /* If test is larger than p_mf, move to fuel */
						        if (test > p_mf) {
							        curr->_in_fuel = true;
                                    curr->_region = _fuel;
                                }
					        }

					        /* Collide the neutron in the fuel or moderator */
					        if (curr->_in_fuel) {
                                sample = curr->_energy;
						        type = _fuel->collideNeutron(curr);
                                tally(sample, curr->_batch_num, _fuel, type);
                            }
					        else {
                                sample = curr->_energy;
						        type = _moderator->collideNeutron(curr);
                                tally(sample, curr->_batch_num, _moderator, type);
                            }
				        }
			        }
		        }
            }
            computeScaledBatchStatistics();
            if (!isPrecisionTriggered())
                precision_triggered = false;
            else {
                incrementNumBatches(_num_batches);
                start_batch = end_batch;
                end_batch += _num_batches;                
            }
        }
    }



	/*************************************************************************/
	/***************************   HETEROGENEOUS *****************************/
	/*************************************************************************/

	/* If we are running homogeneous equivalence spectral calculation */
	else if (_spatial_type == HETEROGENEOUS) {

		/* Check that all necessary parameters have been set */
		if (_beta <= 0 || _sigma_e <= 0 || _alpha1 <= 0 || _alpha2 <= 0)
			log_printf(ERROR, "Unable to run a HOMOGENEOUS_EQUIVALENCE type "
					" simulation since beta, sigma_e, alpha1, or alpha2 for "
					" have not yet been set for the geometry");

        else if (_fuel->getFuelRadius() == 0)
            log_printf(ERROR, "Unable to run simulation since region %s "
                " does not know the fuel radius", _fuel->getRegionName());
        else if (_moderator->getFuelRadius() == 0)
            log_printf(ERROR, "Unable to run simulation since region %s "
                " does not know the fuel radius", _moderator->getRegionName());
        else if (_fuel->getPitch() == 0)
            log_printf(ERROR, "Unable to run simulation since region %s "
                    " does not know the pin pitch", _fuel->getRegionName());
        else if (_fuel->getPitch() == 0)
            log_printf(ERROR, "Unable to run simulation since region %s "
                    " does not know the pin pitch", _moderator->getRegionName());

		/* Initialize neutrons from fission spectrum for each thread */
		/* Loop over batches */
		/* Loop over neutrons per batch*/		
		neutron* curr = initializeNewNeutron();
//		float p_ff;
//		float p_mf;
//		float test;

        while (precision_triggered) {
		    for (int i=start_batch; i < end_batch; i++) {

			        log_printf(NORMAL, "Thread %d/%d running batch %d", 
                                  omp_get_thread_num()+1, omp_get_num_threads(), i);

			    curr->_batch_num = i;

			    for (int j=0; j < _num_neutrons_per_batch; j++) {

				    /* Initialize this neutron's energy [ev] from Watt spectrum */
				    curr->_energy = _fissioner->emitNeutroneV();
				    curr->_alive = true;
				    curr->_in_fuel = true;
			
				    /* While the neutron is still alive, collide it. All
                     * tallying and collision physics take place within
				     * the Region, Material, and Isotope classes filling
                     * the Geometry
                     */
				    while (curr->_alive == true) { 
				        /* Collide the neutron in the fuel or moderator */
				        if (curr->_in_fuel) {
                            sample = curr->_energy;
					        type = _fuel->collideNeutron(curr);
                            tally(sample, curr->_batch_num, _fuel, type);
                        }
				        else {
                            sample = curr->_energy;
					        type = _moderator->collideNeutron(curr);
                            tally(sample, curr->_batch_num, _moderator, type);
                        }
                    }
                }
            }
            computeScaledBatchStatistics();
            if (!isPrecisionTriggered())
                precision_triggered = false;
            else {
                incrementNumBatches(_num_batches);
                start_batch = end_batch;
                end_batch += _num_batches;                
            }
        }


        /* Clone each Tally for each fuel ring */
        /* Clone each Tally for each moderator ring */
		/* Initialize neutrons from fission spectrum for each thread */

		/* Loop over batches */
		/* Loop over neutrons per batch*/
            /* Sample distance traveled in 3D */
            /* Compute new x, y coordinates */
            /* If neutron is in fuel, check if it crossed the boundary of the fuel */
            /* If neutron is in moderator, check if it crossed into the fuel, or one of the cell boundaries */
            /* If neutron stays in current region, call region collideNeutron method */
            /* Need to update Region collideNeutron method to do additional tallying for each ring */
	}


    /* Compute batch statistics for all Tallies in this simulation */
    timer.stop();
    log_printf(NORMAL, "PINSPEC simulated %.0f neutrons / sec in %f sec", 
                _num_neutrons_per_batch * end_batch / timer.getTime(),
                timer.getTime());
}


bool Geometry::isPrecisionTriggered() {

    /* Check if the Geometry has any Tallies with a trigger on the precision */
    std::vector<Tally*>::iterator iter;

	for (iter = _tallies.begin(); iter != _tallies.end(); ++iter) {
        if ((*iter)->isPrecisionTriggered())
            return true;
    }

    /* Check if the Regions have any Tallies with a trigger on the precision */
    if (_spatial_type == INFINITE_HOMOGENEOUS)
        return _infinite_medium->isPrecisionTriggered();
    else {
        return (_fuel->isPrecisionTriggered() 
                || _moderator->isPrecisionTriggered());
    }
}


void Geometry::computeBatchStatistics() {

    /* Compute statistics for each of this Geometry's Tallies */
    std::vector<Tally*>::iterator iter;

	for (iter = _tallies.begin(); iter != _tallies.end(); ++iter)
        (*iter)->computeBatchStatistics();

    /* Compute statistics for Tallies inside the Region's inside the Geometry */
    if (_spatial_type == INFINITE_HOMOGENEOUS)
        _infinite_medium->computeBatchStatistics();
    else {
        _fuel->computeBatchStatistics();
        _moderator->computeBatchStatistics();
    }

    return;
}


void Geometry::computeScaledBatchStatistics() {

    /* Compute statistics for each of this Geometry's Tallies */
    std::vector<Tally*>::iterator iter;

	for (iter = _tallies.begin(); iter != _tallies.end(); ++iter)
        (*iter)->computeScaledBatchStatistics(_num_neutrons_per_batch);

    /* Compute statistics for Tallies inside the Region's inside the Geometry */
    if (_spatial_type == INFINITE_HOMOGENEOUS)
        _infinite_medium->computeScaledBatchStatistics(_num_neutrons_per_batch);
    else {
        _fuel->computeScaledBatchStatistics(_num_neutrons_per_batch);
        _moderator->computeScaledBatchStatistics(_num_neutrons_per_batch);
    }

    return;
}


/**
 * Calls each of the Tally class objects in the simulation to output
 * their tallies and statistics to output files. If a user asks to
 * output the files to a directory which does not exist, this method
 * will create the directory.
 * @param directory the directory to write batch statistics files
 * @param suffix a string to attach to the end of each filename
 */
void Geometry::outputBatchStatistics(char* directory,  char* suffix) {

    /* Check to see if directory exists - if not, create it */
    struct stat st;
    if (!stat(directory, &st) == 0) {
		mkdir(directory, S_IRWXU);
    }

    /* Compute statistics for each of this Geometry's Tallies */
    std::vector<Tally*>::iterator iter;
    std::string filename;

	for (iter = _tallies.begin(); iter != _tallies.end(); ++iter) {
        filename = std::string(directory) + "/" + (*iter)->getTallyName()
                                               + "_" + suffix + ".txt";
        (*iter)->outputBatchStatistics(filename.c_str());
    }

    /* Compute statistics for Tallies inside the Region's inside the Geometry */

    /* Call on the Region(s) inside the geometry to output statistics */
    if (_spatial_type == INFINITE_HOMOGENEOUS)
        _infinite_medium->outputBatchStatistics(directory, suffix);
    else {
        _fuel->outputBatchStatistics(directory, suffix);
        _moderator->outputBatchStatistics(directory, suffix);
    }

    return;   
}


void Geometry::tally(float sample, int batch_num, 
		     Region* region, collisionType type) {

    //float total_xs = getTotalMacroXS(sample, region);
    float Sigma_t_mat = region->getMaterial()->getTotalMacroXS(sample);
    float Sigma_t_reg = getTotalMacroXS(sample, region);

    std::vector<Tally*>::iterator iter;

    /* Tallies the event into the appropriate tally classes  */
    for (iter = _tallies.begin(); iter != _tallies.end(); iter ++) {
        Tally *tally = *iter;
        tallyType tally_type = tally->getTallyType();
<<<<<<< HEAD
        switch (tally_type) {
        case FLUX:
		    tally->weightedTally(sample, 1.0 / total_xs, batch_num);
        case COLLISION_RATE:
	        tally->weightedTally(sample, 1.0, batch_num);
        case ELASTIC_RATE:
	    if (type == ELASTIC)
	        tally->weightedTally(sample, 
		    getElasticMacroXS(sample, region) / total_xs, batch_num);
        case ABSORPTION_RATE:
//	    if (type == CAPTURE || type == FISSION)
	        tally->weightedTally(sample, 
		    getAbsorptionMacroXS(sample, region) / total_xs, batch_num);
        case CAPTURE_RATE:
	    if (type == CAPTURE)
	        tally->weightedTally(sample, 
            getCaptureMacroXS(sample, region) / total_xs, batch_num);
        case FISSION_RATE:
	    if (type == FISSION)
	        tally->weightedTally(sample, 
		    getFissionMacroXS(sample, region) / total_xs, batch_num);
        case TRANSPORT_RATE:
	    if (type == ELASTIC)
	        tally->weightedTally(sample, 
		    getTransportMacroXS(sample, region) / total_xs, batch_num);
        case DIFFUSION_RATE: /* FIXME */
	    if (type == ELASTIC)
	        tally->weightedTally(sample, 
		     1.0 / (3.0 * getTransportMacroXS(sample, region) * total_xs), batch_num); 
        case LEAKAGE_RATE:; /* FIXME */
=======
	    switch (tally_type) {
	    case FLUX: /* tally 1 over material's Macroscpic cross section */
			tally->weightedTally(sample, 1.0 / Sigma_t_reg, 
					     batch_num);
	    case COLLISION_RATE:
		    tally->weightedTally(sample, 1.0, batch_num);
	    case MACRO_ELASTIC_RATE:
		if (type == ELASTIC) {
		    tally->weightedTally(sample, 
					 getElasticMacroXS(sample, region) 
					 / Sigma_t_mat, batch_num);
		}
	    case MICRO_ELASTIC_RATE:
		if (type == ELASTIC) {
		    tally->weightedTally(sample, 
					 getElasticMacroXS(sample, region) 
					 / Sigma_t_reg, batch_num);
		}
	    case MACRO_ABSORPTION_RATE:
		if (type == CAPTURE || type == FISSION) {
		    tally->weightedTally(sample, 
					 getAbsorptionMacroXS(sample, region) 
					 / Sigma_t_mat, batch_num);
		}
	    case MICRO_ABSORPTION_RATE:
		if (type == CAPTURE || type == FISSION) {
		    tally->weightedTally(sample, 
					 getAbsorptionMacroXS(sample, region) 
					 / Sigma_t_reg, batch_num);
		}
	    case MACRO_CAPTURE_RATE:
		if (type == CAPTURE) {
		    tally->weightedTally(sample, 
					 getCaptureMacroXS(sample, region) 
					 / Sigma_t_mat, batch_num);
		}
	    case MICRO_CAPTURE_RATE:
		if (type == CAPTURE) {
		    tally->weightedTally(sample, 
					 getCaptureMacroXS(sample, region) 
					 / Sigma_t_reg, batch_num);
		}
	    case MACRO_FISSION_RATE:
		if (type == FISSION) {
		    tally->weightedTally(sample, 
					 getFissionMacroXS(sample, region) 
					 / Sigma_t_mat, batch_num);
		}
	    case MICRO_FISSION_RATE:
		if (type == FISSION) {
		    tally->weightedTally(sample, 
					 getFissionMacroXS(sample, region) 
					 / Sigma_t_reg, batch_num);
		}
	    case MACRO_TRANSPORT_RATE:
		if (type == ELASTIC) {
		    tally->weightedTally(sample, 
					 getTransportMacroXS(sample, region) 
					 / Sigma_t_mat, batch_num);
		}
	    case MICRO_TRANSPORT_RATE:
		if (type == ELASTIC) {
		    tally->weightedTally(sample, 
					 getTransportMacroXS(sample, region) 
					 / Sigma_t_reg, batch_num);
		}
	    case DIFFUSION_RATE: /* FIXME */
		if (type == ELASTIC)
		    tally->weightedTally(sample, 
					 1.0 / 
					 (3.0 * 
					  getTransportMacroXS(sample, region) 
					  * Sigma_t_mat), batch_num); 
	    case LEAKAGE_RATE:; /* FIXME */
>>>>>>> b9002af4
        }
    }
}


void Geometry::initializeBatchTallies() {

    std::vector<Tally*>::iterator iter;

    /* Set the number of batches for all of this Geometry's Tallies */
    for (iter = _tallies.begin(); iter != _tallies.end(); iter ++)
        (*iter)->setNumBatches(_num_batches);

    /* Inform Region of the number of batches to run - this is needed to
     * initialize the Tally classes for this many batches */
    if (_spatial_type == INFINITE_HOMOGENEOUS)
        _infinite_medium->setNumBatches(_num_batches);
    else {
        _fuel->setNumBatches(_num_batches);
        _moderator->setNumBatches(_num_batches);
    }

}


void Geometry::initializeProbModFuelRatios() {

    Material* mod = _moderator->getMaterial();
    Material* fuel = _fuel->getMaterial();
    float v_mod = _moderator->getVolume();
    float v_fuel = _fuel->getVolume();
    _num_ratios = mod->getNumXSEnergies();
    _scale_type = mod->getEnergyGridScaleType();

    if (_scale_type == LOGARITHMIC)
        log_printf(NORMAL, "Scale type set to LOGARITHMIC for %d pmf ratios", _num_ratios);

    /* Allocate memory for ratios */    
    _pmf_ratios = new float[_num_ratios];

    /* Set energy bounds and delta to allow for O(1) lookup of ratio */
    float* xs_energies = new float[_num_ratios];
    mod->retrieveXSEnergies(xs_energies, _num_ratios);
    _start_energy = xs_energies[0];
    _end_energy = xs_energies[_num_ratios-1];

    if (_scale_type == EQUAL)
		_delta_energy = (xs_energies[_num_ratios-1] - 
                        xs_energies[0]) / _num_ratios;
    else {
		_start_energy = log10(xs_energies[0]);
		_end_energy = log10(xs_energies[_num_ratios-1]);
		_delta_energy = (_end_energy - _start_energy) / _num_ratios;
    }

    delete xs_energies;

    /* Loop over all xs energies and compute the P_mf ratios */
    for (int i=0; i < _num_ratios; i++)
        _pmf_ratios[i] = (fuel->getTotalMacroXS(i) * v_fuel) / 
                         (mod->getTotalMacroXS(i) * v_mod);

    return;
}


void Geometry::incrementNumBatches(int num_batches) {

    std::vector<Tally*>::iterator iter;

    /* Update the number of batches for all of this Geometry's Tallies */
    for (iter = _tallies.begin(); iter != _tallies.end(); iter ++)
        (*iter)->incrementNumBatches(_num_batches);

    /* Inform Region of the number of batches to run - this is needed to
     * initialize the Tally classes for this many batches */
    if (_spatial_type == INFINITE_HOMOGENEOUS)
        _infinite_medium->incrementNumBatches(_num_batches);
    else {
        _fuel->incrementNumBatches(_num_batches);
        _moderator->incrementNumBatches(_num_batches);
    }
    
}


/**
 * This function computes the two-region fuel-to-fuel collision probability for
 * a two-region pin cell simulation. It uses Carlvik's two-term rational model.
 * @param energy the energy for a neutron in eV
 * @return the fuel-to-fuel collision probability at that energy
 */
float Geometry::computeFuelFuelCollisionProb(float energy) {
	float p_ff;
	float sigma_tot_fuel = _fuel->getMaterial()->getTotalMacroXS(energy);
	p_ff = ((_beta*sigma_tot_fuel) / (_alpha1*_sigma_e + sigma_tot_fuel)) +
		((1.0 - _beta)*sigma_tot_fuel / (_alpha2*_sigma_e + sigma_tot_fuel));
    log_printf(DEBUG, "sigma_tot_fuel = %f, p_ff = %f", sigma_tot_fuel, p_ff);
	return p_ff;
}


/**
 * This function computes the two-region moderator-to-fuel collision
 * probability for a two-region pin cell simulation. It uses Carlvik's
 * two-term rational model.
 * @param ene rgy the energy for a neutron in eV
 * @return the moderator-to-fuel collision probability at that energy
 */
float Geometry::computeModeratorFuelCollisionProb(float energy) {
	float p_ff = computeFuelFuelCollisionProb(energy);
    int index = getEnergyGridIndex(energy);
    float pmf_ratio = _pmf_ratios[index];       // FIXME: Use liner interpolation for more accuracy
    float p_mf = (1.0 - p_ff) * pmf_ratio;
    log_printf(DEBUG, "p_ff = %f, p_mf = %f", p_ff, p_mf);
	return p_mf;
}<|MERGE_RESOLUTION|>--- conflicted
+++ resolved
@@ -434,8 +434,7 @@
 			        while (curr->_alive == true) {
                         sample = curr->_energy;
 				        type = _infinite_medium->collideNeutron(curr);
-                        tally(sample, curr->_batch_num, 
-                                            _infinite_medium, type);
+                        tally(curr);
 			        }
 		        }
             }
@@ -544,12 +543,12 @@
 					        if (curr->_in_fuel) {
                                 sample = curr->_energy;
 						        type = _fuel->collideNeutron(curr);
-                                tally(sample, curr->_batch_num, _fuel, type);
+                                tally(curr);
                             }
 					        else {
                                 sample = curr->_energy;
 						        type = _moderator->collideNeutron(curr);
-                                tally(sample, curr->_batch_num, _moderator, type);
+                                tally(curr);
                             }
 				        }
 			        }
@@ -627,12 +626,12 @@
 				        if (curr->_in_fuel) {
                             sample = curr->_energy;
 					        type = _fuel->collideNeutron(curr);
-                            tally(sample, curr->_batch_num, _fuel, type);
+                            tally(curr);
                         }
 				        else {
                             sample = curr->_energy;
 					        type = _moderator->collideNeutron(curr);
-                            tally(sample, curr->_batch_num, _moderator, type);
+                            tally(curr);
                         }
                     }
                 }
@@ -679,15 +678,10 @@
 	for (iter = _tallies.begin(); iter != _tallies.end(); ++iter) {
         if ((*iter)->isPrecisionTriggered())
             return true;
-    }
-
-    /* Check if the Regions have any Tallies with a trigger on the precision */
-    if (_spatial_type == INFINITE_HOMOGENEOUS)
-        return _infinite_medium->isPrecisionTriggered();
-    else {
-        return (_fuel->isPrecisionTriggered() 
-                || _moderator->isPrecisionTriggered());
-    }
+	}
+
+	return false;
+
 }
 
 
@@ -699,14 +693,6 @@
 	for (iter = _tallies.begin(); iter != _tallies.end(); ++iter)
         (*iter)->computeBatchStatistics();
 
-    /* Compute statistics for Tallies inside the Region's inside the Geometry */
-    if (_spatial_type == INFINITE_HOMOGENEOUS)
-        _infinite_medium->computeBatchStatistics();
-    else {
-        _fuel->computeBatchStatistics();
-        _moderator->computeBatchStatistics();
-    }
-
     return;
 }
 
@@ -719,13 +705,6 @@
 	for (iter = _tallies.begin(); iter != _tallies.end(); ++iter)
         (*iter)->computeScaledBatchStatistics(_num_neutrons_per_batch);
 
-    /* Compute statistics for Tallies inside the Region's inside the Geometry */
-    if (_spatial_type == INFINITE_HOMOGENEOUS)
-        _infinite_medium->computeScaledBatchStatistics(_num_neutrons_per_batch);
-    else {
-        _fuel->computeScaledBatchStatistics(_num_neutrons_per_batch);
-        _moderator->computeScaledBatchStatistics(_num_neutrons_per_batch);
-    }
 
     return;
 }
@@ -757,141 +736,20 @@
         (*iter)->outputBatchStatistics(filename.c_str());
     }
 
-    /* Compute statistics for Tallies inside the Region's inside the Geometry */
-
-    /* Call on the Region(s) inside the geometry to output statistics */
-    if (_spatial_type == INFINITE_HOMOGENEOUS)
-        _infinite_medium->outputBatchStatistics(directory, suffix);
-    else {
-        _fuel->outputBatchStatistics(directory, suffix);
-        _moderator->outputBatchStatistics(directory, suffix);
-    }
-
     return;   
 }
 
 
-void Geometry::tally(float sample, int batch_num, 
-		     Region* region, collisionType type) {
-
-    //float total_xs = getTotalMacroXS(sample, region);
-    float Sigma_t_mat = region->getMaterial()->getTotalMacroXS(sample);
-    float Sigma_t_reg = getTotalMacroXS(sample, region);
+void Geometry::tally(neutron* neutron) {
+
 
     std::vector<Tally*>::iterator iter;
 
     /* Tallies the event into the appropriate tally classes  */
     for (iter = _tallies.begin(); iter != _tallies.end(); iter ++) {
         Tally *tally = *iter;
-        tallyType tally_type = tally->getTallyType();
-<<<<<<< HEAD
-        switch (tally_type) {
-        case FLUX:
-		    tally->weightedTally(sample, 1.0 / total_xs, batch_num);
-        case COLLISION_RATE:
-	        tally->weightedTally(sample, 1.0, batch_num);
-        case ELASTIC_RATE:
-	    if (type == ELASTIC)
-	        tally->weightedTally(sample, 
-		    getElasticMacroXS(sample, region) / total_xs, batch_num);
-        case ABSORPTION_RATE:
-//	    if (type == CAPTURE || type == FISSION)
-	        tally->weightedTally(sample, 
-		    getAbsorptionMacroXS(sample, region) / total_xs, batch_num);
-        case CAPTURE_RATE:
-	    if (type == CAPTURE)
-	        tally->weightedTally(sample, 
-            getCaptureMacroXS(sample, region) / total_xs, batch_num);
-        case FISSION_RATE:
-	    if (type == FISSION)
-	        tally->weightedTally(sample, 
-		    getFissionMacroXS(sample, region) / total_xs, batch_num);
-        case TRANSPORT_RATE:
-	    if (type == ELASTIC)
-	        tally->weightedTally(sample, 
-		    getTransportMacroXS(sample, region) / total_xs, batch_num);
-        case DIFFUSION_RATE: /* FIXME */
-	    if (type == ELASTIC)
-	        tally->weightedTally(sample, 
-		     1.0 / (3.0 * getTransportMacroXS(sample, region) * total_xs), batch_num); 
-        case LEAKAGE_RATE:; /* FIXME */
-=======
-	    switch (tally_type) {
-	    case FLUX: /* tally 1 over material's Macroscpic cross section */
-			tally->weightedTally(sample, 1.0 / Sigma_t_reg, 
-					     batch_num);
-	    case COLLISION_RATE:
-		    tally->weightedTally(sample, 1.0, batch_num);
-	    case MACRO_ELASTIC_RATE:
-		if (type == ELASTIC) {
-		    tally->weightedTally(sample, 
-					 getElasticMacroXS(sample, region) 
-					 / Sigma_t_mat, batch_num);
-		}
-	    case MICRO_ELASTIC_RATE:
-		if (type == ELASTIC) {
-		    tally->weightedTally(sample, 
-					 getElasticMacroXS(sample, region) 
-					 / Sigma_t_reg, batch_num);
-		}
-	    case MACRO_ABSORPTION_RATE:
-		if (type == CAPTURE || type == FISSION) {
-		    tally->weightedTally(sample, 
-					 getAbsorptionMacroXS(sample, region) 
-					 / Sigma_t_mat, batch_num);
-		}
-	    case MICRO_ABSORPTION_RATE:
-		if (type == CAPTURE || type == FISSION) {
-		    tally->weightedTally(sample, 
-					 getAbsorptionMacroXS(sample, region) 
-					 / Sigma_t_reg, batch_num);
-		}
-	    case MACRO_CAPTURE_RATE:
-		if (type == CAPTURE) {
-		    tally->weightedTally(sample, 
-					 getCaptureMacroXS(sample, region) 
-					 / Sigma_t_mat, batch_num);
-		}
-	    case MICRO_CAPTURE_RATE:
-		if (type == CAPTURE) {
-		    tally->weightedTally(sample, 
-					 getCaptureMacroXS(sample, region) 
-					 / Sigma_t_reg, batch_num);
-		}
-	    case MACRO_FISSION_RATE:
-		if (type == FISSION) {
-		    tally->weightedTally(sample, 
-					 getFissionMacroXS(sample, region) 
-					 / Sigma_t_mat, batch_num);
-		}
-	    case MICRO_FISSION_RATE:
-		if (type == FISSION) {
-		    tally->weightedTally(sample, 
-					 getFissionMacroXS(sample, region) 
-					 / Sigma_t_reg, batch_num);
-		}
-	    case MACRO_TRANSPORT_RATE:
-		if (type == ELASTIC) {
-		    tally->weightedTally(sample, 
-					 getTransportMacroXS(sample, region) 
-					 / Sigma_t_mat, batch_num);
-		}
-	    case MICRO_TRANSPORT_RATE:
-		if (type == ELASTIC) {
-		    tally->weightedTally(sample, 
-					 getTransportMacroXS(sample, region) 
-					 / Sigma_t_reg, batch_num);
-		}
-	    case DIFFUSION_RATE: /* FIXME */
-		if (type == ELASTIC)
-		    tally->weightedTally(sample, 
-					 1.0 / 
-					 (3.0 * 
-					  getTransportMacroXS(sample, region) 
-					  * Sigma_t_mat), batch_num); 
-	    case LEAKAGE_RATE:; /* FIXME */
->>>>>>> b9002af4
-        }
+
+			tally->weightedTally(neutron);
     }
 }
 
@@ -903,15 +761,6 @@
     /* Set the number of batches for all of this Geometry's Tallies */
     for (iter = _tallies.begin(); iter != _tallies.end(); iter ++)
         (*iter)->setNumBatches(_num_batches);
-
-    /* Inform Region of the number of batches to run - this is needed to
-     * initialize the Tally classes for this many batches */
-    if (_spatial_type == INFINITE_HOMOGENEOUS)
-        _infinite_medium->setNumBatches(_num_batches);
-    else {
-        _fuel->setNumBatches(_num_batches);
-        _moderator->setNumBatches(_num_batches);
-    }
 
 }
 
@@ -964,15 +813,6 @@
     /* Update the number of batches for all of this Geometry's Tallies */
     for (iter = _tallies.begin(); iter != _tallies.end(); iter ++)
         (*iter)->incrementNumBatches(_num_batches);
-
-    /* Inform Region of the number of batches to run - this is needed to
-     * initialize the Tally classes for this many batches */
-    if (_spatial_type == INFINITE_HOMOGENEOUS)
-        _infinite_medium->incrementNumBatches(_num_batches);
-    else {
-        _fuel->incrementNumBatches(_num_batches);
-        _moderator->incrementNumBatches(_num_batches);
-    }
     
 }
 

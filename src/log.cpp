--- conflicted
+++ resolved
@@ -137,8 +137,11 @@
 	            break;
           }
     }
-<<<<<<< HEAD
+
+   std::cout << msg_string;
+
 }
+
 
 /**
  * Return the log_level
@@ -147,12 +150,3 @@
 int get_loglevel(){
 	return log_level;
 }
-
-
-
-=======
-
-   std::cout << msg_string;
-
-}
->>>>>>> 0e4f36e4

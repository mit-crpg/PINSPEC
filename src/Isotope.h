/*
 * Isotope.h
 *
 *  Created on: Mar 13, 2012
 *      Author: William Boyd
 *				MIT, Course 22
 *              wboyd@mit.edu
 */

#ifndef ISOTOPE_H_
#define ISOTOPE_H_

#include <vector>
#include <map>
#include <math.h>
#include <stdarg.h>
#include <string.h>
#include "interpolate.h"
#include "integrate.h"
#include "arraycreator.h"
#include "xsreader.h"
#include "log.h"
<<<<<<< HEAD
#include <stdio.h>
#include <stdlib.h>
=======
#include "Tally.h"
>>>>>>> 7a34963e

/* Types of collisions */
typedef enum collisionTypes{
	ELASTIC,
	ABSORPTION,
	CAPTURE,
	FISSION,
	TRANSPORT,
	DIFFUSION,
	LEAKAGE,
	TOTAL
} collisionType;

/* Types of angular scattering distributions */
typedef enum scatterAngleTypes {
	ISOTROPIC_CM,
	ISOTROPIC_LAB
} scatterAngleType;


/**
 * The isotope class represents an isotope and all of its properties
 * which are relevant to neutronics
 */
class Isotope {

private:
	char* _isotope_name;
	int _A;
	float _alpha;
	float _eta;
	float _rho;
	float _N;
	float _AO;
	float _T;
	float _mu_avg;
	bool _fissionable;

	int _num_elastic_xs;
	float* _elastic_xs;
	float* _elastic_xs_energies;
	scatterAngleType _elastic_angle;
	int _num_absorb_xs;
	float* _absorb_xs;
	float* _absorb_xs_energies;
	int _num_capture_xs;
	float* _capture_xs;
	float* _capture_xs_energies;
	int _num_fission_xs;
	float* _fission_xs;
	float* _fission_xs_energies;
	int _num_total_xs;
	float* _total_xs;
	float* _total_xs_energies;

	/* Map of keys (xs types) with values (getXS functions for xs types) */
	std::map<collisionType, float(Isotope::*)(float) const> _xs_handles;
	std::vector<Tally*> _tallies;

	int _num_thermal_cdfs;
	int _num_thermal_cdf_bins;
	float* _thermal_dist;
	float** _thermal_cdfs;
	float* _E_to_kT;
	float* _Eprime_to_E;
	float _kB;

public:
<<<<<<< HEAD
	Isotope(char *_isotope_name);
    virtual ~Isotope();

	void parseName();

	char* getIsotopeType() const;
    int getA() const;
    float getAlpha() const;
    float getN() const;
    float getAO() const;
    float getTemperature() const;
    float getMuAverage() const;
	bool isFissionable() const;

    float getElasticXS(float energy) const;
    float getElasticXS(int energy_index) const;
    scatterAngleType getElasticAngleType() const;
    float getAbsorptionXS(float energy) const;
    float getAbsorptionXS(int energy_index) const;
    float getCaptureXS(float energy) const;
    float getCaptureXS(int energy_index) const;
    float getFissionXS(float energy) const;
    float getFissionXS(int energy_index) const;
    float getTotalXS(float energy) const;
    float getTotalXS(int energy_index) const;
    float getTransportXS(int energy_index) const;
    float getTransportXS(float energy) const;
    bool usesThermalScattering();

    void setIsotopeType(char* isotope);
    void setA(int A);
    void setAO(float AO);
    void setN(float N);

    void setTemperature(float T);
=======
	Isotope();
	virtual ~Isotope();

	char* getIsotopeType() const;
	int getA() const;
	float getAlpha() const;
	float getN() const;
	float getTemperature() const;
	float getMuAverage() const;
	bool isFissionable() const;

	float getElasticXS(float energy) const;
	float getElasticXS(int energy_index) const;
	scatterAngleType getElasticAngleType() const;
	float getAbsorptionXS(float energy) const;
	float getAbsorptionXS(int energy_index) const;
	float getCaptureXS(float energy) const;
	float getCaptureXS(int energy_index) const;
	float getFissionXS(float energy) const;
	float getFissionXS(int energy_index) const;
	float getTotalXS(float energy) const;
	float getTotalXS(int energy_index) const;
	float getTransportXS(int energy_index) const;
	float getTransportXS(float energy) const;
	bool usesThermalScattering();

	void setIsotopeType(char* isotope);
	void setA(int A);
	void setN(float N);
	void setTemperature(float T);
>>>>>>> 7a34963e
	void makeFissionable();

	void loadXS(char* filename, collisionType type, char* delimiter);
	void setElasticXS(float* elastic_xs, float* elastic_xs_energies,
			  int num_elastic_xs, scatterAngleType type);
	void setElasticAngleType(scatterAngleType type);
	void setAbsorptionXS(float* absorb_xs, float* absorb_xs_energies,
			     int num_absorb_xs);
	void setFissionXS(float* fission_xs, float* fission_xs_energies,
			  int num_fission_xs);
	void generateCaptureXS();
	void rescaleXS(float* new_energies, int num_energies);
	Isotope* clone();

	collisionType getCollisionType(float energy);
	collisionType collideNeutron(float energy);

	float getThermalScatteringEnergy(float energy);
	void initializeThermalScattering(float start_energy, float end_energy,
					 int num_bins, int num_distributions);
	float thermalScatteringProb(float E_prime_to_E, int dist_index);

	void addTally(Tally *tally);
	void clearTallies();

};

#endif /* ISOTOPE_H_ */<|MERGE_RESOLUTION|>--- conflicted
+++ resolved
@@ -20,12 +20,9 @@
 #include "arraycreator.h"
 #include "xsreader.h"
 #include "log.h"
-<<<<<<< HEAD
 #include <stdio.h>
 #include <stdlib.h>
-=======
 #include "Tally.h"
->>>>>>> 7a34963e
 
 /* Types of collisions */
 typedef enum collisionTypes{
@@ -94,11 +91,11 @@
 	float _kB;
 
 public:
-<<<<<<< HEAD
 	Isotope(char *_isotope_name);
     virtual ~Isotope();
 
 	void parseName();
+	void makeFissionable();
 
 	char* getIsotopeType() const;
     int getA() const;
@@ -130,46 +127,15 @@
     void setN(float N);
 
     void setTemperature(float T);
-=======
-	Isotope();
-	virtual ~Isotope();
 
-	char* getIsotopeType() const;
-	int getA() const;
-	float getAlpha() const;
-	float getN() const;
-	float getTemperature() const;
-	float getMuAverage() const;
-	bool isFissionable() const;
-
-	float getElasticXS(float energy) const;
-	float getElasticXS(int energy_index) const;
-	scatterAngleType getElasticAngleType() const;
-	float getAbsorptionXS(float energy) const;
-	float getAbsorptionXS(int energy_index) const;
-	float getCaptureXS(float energy) const;
-	float getCaptureXS(int energy_index) const;
-	float getFissionXS(float energy) const;
-	float getFissionXS(int energy_index) const;
-	float getTotalXS(float energy) const;
-	float getTotalXS(int energy_index) const;
-	float getTransportXS(int energy_index) const;
-	float getTransportXS(float energy) const;
-	bool usesThermalScattering();
-
-	void setIsotopeType(char* isotope);
-	void setA(int A);
-	void setN(float N);
-	void setTemperature(float T);
->>>>>>> 7a34963e
-	void makeFissionable();
-
-	void loadXS(char* filename, collisionType type, char* delimiter);
+	void loadXS(char* filename, collisionType type);
 	void setElasticXS(float* elastic_xs, float* elastic_xs_energies,
 			  int num_elastic_xs, scatterAngleType type);
 	void setElasticAngleType(scatterAngleType type);
 	void setAbsorptionXS(float* absorb_xs, float* absorb_xs_energies,
 			     int num_absorb_xs);
+	void setCaptureXS(float* capture_xs, float* capture_xs_energies,
+			     int num_capture_xs);
 	void setFissionXS(float* fission_xs, float* fission_xs_energies,
 			  int num_fission_xs);
 	void generateCaptureXS();

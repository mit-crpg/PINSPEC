--- conflicted
+++ resolved
@@ -129,11 +129,6 @@
 	void setElasticXS(float* elastic_xs, float* elastic_xs_energies,
 			  int num_elastic_xs, scatterAngleType type);
 	void setElasticAngleType(scatterAngleType type);
-<<<<<<< HEAD
-	void setAbsorptionXS(float* absorb_xs, float* absorb_xs_energies,
-			     int num_absorb_xs);
-=======
->>>>>>> 51a14162
 	void setCaptureXS(float* capture_xs, float* capture_xs_energies,
 			     int num_capture_xs);
 	void setFissionXS(float* fission_xs, float* fission_xs_energies,

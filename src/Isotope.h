/*
 * Isotope.h
 *
 *  Created on: Mar 13, 2012
 *      Author: William Boyd
 *				MIT, Course 22
 *              wboyd@mit.edu
 */

#ifndef ISOTOPE_H_
#define ISOTOPE_H_

#ifdef __cplusplus
#include <vector>
#include <map>
#include <math.h>
#include <stdarg.h>
#include <string.h>
#include <sys/stat.h>
#include <stdio.h>
#include <stdlib.h>
#include <iostream>
#include <fstream>
#include <string>
#endif
#include "interpolate.h"
#include "integrate.h"
#include "arraycreator.h"
#include "xsreader.h"
#include "log.h"
#include "Tally.h"
#include "Neutron.h"


/* Types of collisions */
typedef enum collisionTypes{
	ELASTIC,
	CAPTURE,
	FISSION,
	LEAKAGE,
} collisionType;

/* Types of angular scattering distributions */
typedef enum scatterAngleTypes {
	ISOTROPIC_CM,
	ISOTROPIC_LAB
} scatterAngleType;


/**
 * The isotope class represents an isotope and all of its properties
 * which are relevant to neutronics
 */
#ifdef __cplusplus
class Isotope {

private:
	char* _isotope_name;
	int _A;
	float _alpha;
	float _eta;
	float _rho;
	float _N;
	float _AO;
	float _T;
	float _mu_avg;
	bool _fissionable;

	int _num_elastic_xs;
	float* _elastic_xs;
	float* _elastic_xs_energies;
	scatterAngleType _elastic_angle;
	int _num_absorb_xs;
	float* _absorb_xs;
	float* _absorb_xs_energies;
	int _num_capture_xs;
	float* _capture_xs;
	float* _capture_xs_energies;
	int _num_fission_xs;
	float* _fission_xs;
	float* _fission_xs_energies;
	int _num_total_xs;
	float* _total_xs;
	float* _total_xs_energies;

	/* Values related to rescaled cross-sections on a uniform energy grid */
	bool _rescaled;
	binSpacingTypes _scale_type;
	int _num_energies;
	float _start_energy;
	float _end_energy;
	float _delta_energy;

	std::vector<Tally*> _tallies;

	int _num_thermal_cdfs;
	int _num_thermal_cdf_bins;
	float* _thermal_dist;
	float** _thermal_cdfs;
	float* _E_to_kT;
	float* _Eprime_to_E;
	float _kB;

	void loadXS();
	void setElasticXS(float* elastic_xs, float* elastic_xs_energies,
			  int num_elastic_xs, scatterAngleType type);
	void setElasticAngleType(scatterAngleType type);
	void setCaptureXS(float* capture_xs, float* capture_xs_energies,
			     int num_capture_xs);
	void setFissionXS(float* fission_xs, float* fission_xs_energies,
			  int num_fission_xs);
	void rescaleCrossSections(float start_energy, float end_energy,
								int num_energies, binSpacingTypes scale_type);	
	void rescaleXS(float* new_energies, int num_energies);


	void initializeThermalScattering(float start_energy, float end_energy,
					 int num_bins, int num_distributions);
	float thermalScatteringProb(float E_prime_to_E, int dist_index);

	void clearTallies();

public:
	Isotope(char *_isotope_name);
	virtual ~Isotope();

	void parseName();
	void makeFissionable();

	char* getIsotopeName() const;
	int getA() const;
    float getAlpha() const;
    float getN() const;
    float getAO() const;
    float getTemperature() const;
    float getMuAverage() const;
	bool isFissionable() const;

    int getNumXSEnergies() const;
    float getElasticXS(float energy) const;
    float getElasticXS(int energy_index) const;
    scatterAngleType getElasticAngleType() const;
    float getAbsorptionXS(float energy) const;
    float getAbsorptionXS(int energy_index) const;
    float getCaptureXS(float energy) const;
    float getCaptureXS(int energy_index) const;
    float getFissionXS(float energy) const;
    float getFissionXS(int energy_index) const;
    float getTotalXS(float energy) const;
    float getTotalXS(int energy_index) const;
    float getTransportXS(int energy_index) const;
    float getTransportXS(float energy) const;
    bool usesThermalScattering();
<<<<<<< HEAD
    bool isRescaled() const;
    int getEnergyGridIndex(float energy) const;
=======
	bool isRescaled() const;
	int getEnergyGridIndex(float energy) const;
    binSpacingType getEnergyGridScaleType() const;
>>>>>>> c10631ae

    /* IMPORTANT: The following two class method prototypes must not be changed
     * without changing Geometry.i to allow for the data arrays to be transformed
     * into numpy arrays */
    void retrieveXSEnergies(float* energies, int num_xs) const;
    void retrieveXS(float* xs, int num_xs, char* xs_type) const;

    void setIsotopeType(char* isotope);
    void setA(int A);
    void setAO(float AO);
    void setN(float N);
    void setTemperature(float T);
    void setNumBatches(int num_batches);

    Isotope* clone();

    collisionType getCollisionType(float energy);
    collisionType collideNeutron(neutron* neutron);
    float getDistanceTraveled(neutron *neutron);
    float getThermalScatteringEnergy(float energy);

    int getNumThermalCDFs();
    int getNumThermalCDFBins();
    void retrieveThermalCDFs(float* cdfs, int num_values);
    void retrieveThermalDistributions(float* cdfs, int num_values);
    void retrieveEtokT(float* E_to_kT, int num_cdfs);
    void retrieveEprimeToE(float* Eprime_to_E, int num_bins);
    
    void addTally(Tally *tally);

    bool isPrecisionTriggered();
    void incrementNumBatches(int num_batches);
    void computeBatchStatistics();
    void computeScaledBatchStatistics(float scale_factor);
    void outputBatchStatistics(char* directory, char* suffix);
};


/**
 * This method returns the index for a certain energy (eV) into
 * the uniform energy grid if this Isotope's
 * cross-sections have been rescaled
 * @param energy the energy (eV) of interest
 * @return the index into the uniform energy grid
 */
inline int Isotope::getEnergyGridIndex(float energy) const {

	int index;

	if (!_rescaled)
	    log_printf(ERROR, "Unable to return an index for isotope %s "
		       			"since its cross-sections have not been"
						" rescaled", _isotope_name);

	if (_scale_type == EQUAL) {
		if (energy > _end_energy)
			index = _num_energies - 1;
		else if (energy < _start_energy)
			index = 0;
		else
			index = floor((energy - _start_energy) / _delta_energy);
	}

	else if (_scale_type == LOGARITHMIC)
		energy = log10(energy);

		if (energy > _end_energy)
			index = _num_energies - 1;
		else if (energy < _start_energy)
			index = 0;
		else
			index = floor((energy - _start_energy) / _delta_energy);

	return index;
}


#endif

#endif /* ISOTOPE_H_ */<|MERGE_RESOLUTION|>--- conflicted
+++ resolved
@@ -151,14 +151,9 @@
     float getTransportXS(int energy_index) const;
     float getTransportXS(float energy) const;
     bool usesThermalScattering();
-<<<<<<< HEAD
     bool isRescaled() const;
     int getEnergyGridIndex(float energy) const;
-=======
-	bool isRescaled() const;
-	int getEnergyGridIndex(float energy) const;
     binSpacingType getEnergyGridScaleType() const;
->>>>>>> c10631ae
 
     /* IMPORTANT: The following two class method prototypes must not be changed
      * without changing Geometry.i to allow for the data arrays to be transformed

/*
 * Material.cpp
 *
 *  Created on: Mar 26, 2012
 *      Author: William Boyd
 *				MIT, Course 22
 *              wboyd@mit.edu
 */

#include "Material.h"


/**
 * Material constructor sets empty default material name
 */
Material::Material() {
	_material_name = (char*)"";
	_material_density = 0.0;
	_material_number_density = 0.0;
	_material_atomic_mass = 1.0;
}


/**
 * Material destructor does not delete anything since that is left to SWIG
 */
Material::~Material() { }


/**
 * Returns the name of this Material as specified by the user
 * @return the name of this Material
 */
char* Material::getMaterialName() {
	return _material_name;
}


/**
 * Returns the total number density for all isotopes within
 * this material
 * @return the total number density (at/cm^3)
 */
float Material::getMaterialNumberDensity() {
	return _material_number_density;
}


/**
 * This method takes in a character array specifier for an Isotope's
 * name and returns a pointer to the Isotope
 * @param isotope the name of the isotope
 * @return a pointer to the Isotope
 */
Isotope* Material::getIsotope(char* isotope) {
	return _isotopes.at(isotope).second;
}


/**
 * This method takes in a character array specifier for an Isotope's
 * name and returns a float for the Isotope's number density in at/cm^3
 * @param isotope the name of hte isotope
 * @return the isotope's number density
 */
float Material::getIsotopeNumDensity(char* isotope) {
	return _isotopes.at(isotope).first;
}


/**
 * Returns the total macroscopic cross-section within this Material
 * at some energy
 * @param energy energy of interest (eV)
 * @return the total macroscopic cross-section (cm^-1)
 */
float Material::getTotalMacroXS(float energy) {

	float sigma_t = 0;

	/* Increment sigma_t for each isotope */
	std::map<char*, std::pair<float, Isotope*> >::iterator iter;
	for (iter = _isotopes.begin(); iter != _isotopes.end(); ++iter) {
		sigma_t += iter->second.second->getTotalXS(energy)
											* iter->second.first * 1E-24;
    }

	return sigma_t;
}


/**
 * Returns the total macroscopic cross-section within this Material
 * at some index into a rescaled energy grid
 * @param energy energy of interest (eV)
 * @return the total macroscopic cross-section (cm^-1)
 */
float Material::getTotalMacroXS(int energy_index) {

	float sigma_t = 0;

	/* Increment sigma_t for each isotope */
	std::map<char*, std::pair<float, Isotope*> >::iterator iter;
	for (iter = _isotopes.begin(); iter != _isotopes.end(); ++iter)
		sigma_t += iter->second.second->getTotalXS(energy_index)
										* iter->second.first * 1E-24;

	return sigma_t;
}


/**
 * Returns the total microscopic cross-section within this Material
 * at some energy
 * @param energy energy of interest (eV)
 * @return the total microscopic cross-section (barns)
 */
float Material::getTotalMicroXS(float energy) {

	float sigma_t = 0;

	/* Increment sigma_t for each isotope */
	std::map<char*, std::pair<float, Isotope*> >::iterator iter;
	for (iter = _isotopes.begin(); iter != _isotopes.end(); ++iter)
		sigma_t += iter->second.second->getTotalXS(energy);

	return sigma_t;
}


/**
 * Returns the total microscopic cross-section within this Material
 * at some index into a rescaled energy grid
 * @param energy energy of interest (eV)
 * @return the total microscopic cross-section (barns)
 */
float Material::getTotalMicroXS(int energy_index) {

	float sigma_t = 0;

	/* Increment sigma_t for each isotope */
	std::map<char*, std::pair<float, Isotope*> >::iterator iter;
	for (iter = _isotopes.begin(); iter != _isotopes.end(); ++iter)
		sigma_t += iter->second.second->getTotalXS(energy_index);

	return sigma_t;
}


/**
 * Returns the total macroscopic elastic scattering cross-section within
 * this Material at some energy
 * @param energy energy of interest (eV)
 * @return the total elastic macroscopic scattering cross-section (cm^-1)
 */
float Material::getElasticMacroXS(float energy) {

	float sigma_s = 0;

	/* Increment sigma_s for each isotope */
	std::map<char*, std::pair<float, Isotope*> >::iterator iter;
	for (iter = _isotopes.begin(); iter != _isotopes.end(); ++iter)
		sigma_s += iter->second.second->getElasticXS(energy)
												* iter->second.first * 1E-24;

	return sigma_s;
}


/**
 * Returns the elastic macroscopic cross-section within this Material
 * at some index into a rescaled energy grid
 * @param energy energy of interest (eV)
 * @return the elastic macroscopic cross-section (cm^-1)
 */
float Material::getElasticMacroXS(int energy_index) {

	float sigma_e = 0;

	/* Increment sigma_e for each isotope */
	std::map<char*, std::pair<float, Isotope*> >::iterator iter;
	for (iter = _isotopes.begin(); iter != _isotopes.end(); ++iter)
		sigma_e += iter->second.second->getElasticXS(energy_index)
										* iter->second.first * 1E-24;

	return sigma_e;
}


/**
 * Returns the total macroscopic elastic scattering cross-section within
 * this Material at some energy
 * @param energy energy of interest (eV)
 * @return the total elastic microscopic scattering cross-section (barns)
 */
float Material::getElasticMicroXS(float energy) {

	float sigma_s = 0;

	/* Increment sigma_s for each isotope */
	std::map<char*, std::pair<float, Isotope*> >::iterator iter;
	for (iter = _isotopes.begin(); iter != _isotopes.end(); ++iter)
		sigma_s += iter->second.second->getElasticXS(energy);

	return sigma_s;
}


/**
 * Returns the elastic microscopic cross-section within this Material
 * at some index into a rescaled energy grid
 * @param energy energy of interest (eV)
 * @return the elastic microscopic cross-section (barns)
 */
float Material::getElasticMicroXS(int energy_index) {

	float sigma_e = 0;

	/* Increment sigma_e for each isotope */
	std::map<char*, std::pair<float, Isotope*> >::iterator iter;
	for (iter = _isotopes.begin(); iter != _isotopes.end(); ++iter)
		sigma_e += iter->second.second->getElasticXS(energy_index);

	return sigma_e;
}


/**
 * Returns the total macroscopic absorption cross-section within this Material
 * at some energy
 * @param energy energy of interest (eV)
 * @return the total macroscopic absorption cross-section (cm^-1)
 */
float Material::getAbsorptionMacroXS(float energy) {
	float sigma_a = 0;

	/* Increment sigma_a for each isotope */
	std::map<char*, std::pair<float, Isotope*> >::iterator iter;
	for (iter = _isotopes.begin(); iter != _isotopes.end(); ++iter)
		sigma_a += iter->second.second->getAbsorptionXS(energy) *
											iter->second.first * 1E-24;

	return sigma_a;
}


/**
 * Returns the absorption macroscopic cross-section within this Material
 * at some index into a rescaled energy grid
 * @param energy energy of interest (eV)
 * @return the absorption macroscopic cross-section (cm^-1)
 */
float Material::getAbsorptionMacroXS(int energy_index) {

	float sigma_a = 0;

	/* Increment sigma_f for each isotope */
	std::map<char*, std::pair<float, Isotope*> >::iterator iter;
	for (iter = _isotopes.begin(); iter != _isotopes.end(); ++iter)
		sigma_a += iter->second.second->getAbsorptionXS(energy_index)
										* iter->second.first * 1E-24;

	return sigma_a;
}


/**
 * Returns the total microscopic absorption cross-section within this Material
 * at some energy
 * @param energy energy of interest (eV)
 * @return the total microscopic absorption cross-section (barns)
 */
float Material::getAbsorptionMicroXS(float energy) {
	float sigma_a = 0;

	/* Increment sigma_a for each isotope */
	std::map<char*, std::pair<float, Isotope*> >::iterator iter;
	for (iter = _isotopes.begin(); iter != _isotopes.end(); ++iter)
		sigma_a += iter->second.second->getAbsorptionXS(energy);

	return sigma_a;
}


/**
 * Returns the absorption microscopic cross-section within this Material
 * at some index into a rescaled energy grid
 * @param energy energy of interest (eV)
 * @return the absorption microscopic cross-section (barns)
 */
float Material::getAbsorptionMicroXS(int energy_index) {

	float sigma_a = 0;

	/* Increment sigma_f for each isotope */
	std::map<char*, std::pair<float, Isotope*> >::iterator iter;
	for (iter = _isotopes.begin(); iter != _isotopes.end(); ++iter)
		sigma_a += iter->second.second->getAbsorptionXS(energy_index);

	return sigma_a;
}


/**
 * Returns the total macroscopic capture cross-section within this Material
 * at some energy
 * @param energy energy of interest (eV)
 * @return the total macroscopic capture cross-section (cm^-1)
 */
float Material::getCaptureMacroXS(float energy) {

	float sigma_c = 0;

	/* Increment sigma_a for each isotope */
	std::map<char*, std::pair<float, Isotope*> >::iterator iter;
	for (iter = _isotopes.begin(); iter != _isotopes.end(); ++iter)
		sigma_c += iter->second.second->getCaptureXS(energy) *
											iter->second.first * 1E-24;

	return sigma_c;
}


/**
 * Returns the capture macroscopic cross-section within this Material
 * at some index into a rescaled energy grid
 * @param energy energy of interest (eV)
 * @return the capture macroscopic cross-section (cm^-1)
 */
float Material::getCaptureMacroXS(int energy_index) {

	float sigma_c = 0;

	/* Increment sigma_t for each isotope */
	std::map<char*, std::pair<float, Isotope*> >::iterator iter;
	for (iter = _isotopes.begin(); iter != _isotopes.end(); ++iter)
		sigma_c += iter->second.second->getCaptureXS(energy_index)
										* iter->second.first * 1E-24;

	return sigma_c;
}


/**
 * Returns the total microscopic capture cross-section within this Material
 * at some energy
 * @param energy energy of interest (eV)
 * @return the total microscopic capture cross-section (barns)
 */
float Material::getCaptureMicroXS(float energy) {

	float sigma_a = 0;

	/* Increment sigma_a for each isotope */
	std::map<char*, std::pair<float, Isotope*> >::iterator iter;
	for (iter = _isotopes.begin(); iter != _isotopes.end(); ++iter)
		sigma_a += iter->second.second->getCaptureXS(energy);

	return sigma_a;
}


/**
 * Returns the capture microscopic cross-section within this Material
 * at some index into a rescaled energy grid
 * @param energy energy of interest (eV)
 * @return the capture microscopic cross-section (barns)
 */
float Material::getCaptureMicroXS(int energy_index) {

	float sigma_c = 0;

	/* Increment sigma_t for each isotope */
	std::map<char*, std::pair<float, Isotope*> >::iterator iter;
	for (iter = _isotopes.begin(); iter != _isotopes.end(); ++iter)
		sigma_c += iter->second.second->getCaptureXS(energy_index);

	return sigma_c;
}


/**
 * Returns the total macroscopic fission cross-section within this Material
 * at some energy
 * @param energy energy of interest (eV)
 * @return the total macroscopic fission cross-section (cm^-1)
 */
float Material::getFissionMacroXS(float energy) {

	float sigma_f = 0;

	/* Increment sigma_f for each isotope */
	std::map<char*, std::pair<float, Isotope*> >::iterator iter;
	for (iter = _isotopes.begin(); iter != _isotopes.end(); ++iter)
		sigma_f += iter->second.second->getFissionXS(energy) *
											iter->second.first * 1E-24;

	return sigma_f;
}


/**
 * Returns the fission macroscopic cross-section within this Material
 * at some index into a rescaled energy grid
 * @param energy energy of interest (eV)
 * @return the fission macroscopic cross-section (cm^-1)
 */
float Material::getFissionMacroXS(int energy_index) {

	float sigma_f = 0;

	/* Increment sigma_f for each isotope */
	std::map<char*, std::pair<float, Isotope*> >::iterator iter;
	for (iter = _isotopes.begin(); iter != _isotopes.end(); ++iter)
		sigma_f += iter->second.second->getFissionXS(energy_index)
										* iter->second.first * 1E-24;

	return sigma_f;
}


/**
 * Returns the total microscopic fission cross-section within this Material
 * at some energy
 * @param energy energy of interest (eV)
 * @return the total microscopic fission cross-section (barns)
 */
float Material::getFissionMicroXS(float energy) {

	float sigma_f = 0;

	/* Increment sigma_f for each isotope */
	std::map<char*, std::pair<float, Isotope*> >::iterator iter;
	for (iter = _isotopes.begin(); iter != _isotopes.end(); ++iter)
		sigma_f += iter->second.second->getFissionXS(energy);

	return sigma_f;
}


/**
 * Returns the fission microscopic cross-section within this Material
 * at some index into a rescaled energy grid
 * @param energy energy of interest (eV)
 * @return the fission microscopic cross-section (barns)
 */
float Material::getFissionMicroXS(int energy_index) {

	float sigma_f = 0;

	/* Increment sigma_f for each isotope */
	std::map<char*, std::pair<float, Isotope*> >::iterator iter;
	for (iter = _isotopes.begin(); iter != _isotopes.end(); ++iter)
		sigma_f += iter->second.second->getFissionXS(energy_index);

	return sigma_f;
}


/**
 * Returns the total microscopic transport cross-section within this Material
 * at some energy
 * @param energy energy of interest (eV)
 * @return the total microscopic transport cross-section (barns)
 */
float Material::getTransportMicroXS(float energy) {
	float sigma_tr = 0;

	/* Increment sigma_a for each isotope */
	std::map<char*, std::pair<float, Isotope*> >::iterator iter;
	for (iter = _isotopes.begin(); iter != _isotopes.end(); ++iter)
		sigma_tr += iter->second.second->getTransportXS(energy);

	return sigma_tr;
}


/**
 * Returns the transport macroscopic cross-section within this Material
 * at some index into a rescaled energy grid
 * @param energy energy of interest (eV)
 * @return the transport macroscopic cross-section (cm^-1)
 */
float Material::getTransportMacroXS(int energy_index) {

	float sigma_tr = 0;

	/* Increment sigma_f for each isotope */
	std::map<char*, std::pair<float, Isotope*> >::iterator iter;
	for (iter = _isotopes.begin(); iter != _isotopes.end(); ++iter)
		sigma_tr += iter->second.second->getTransportXS(energy_index)
										* iter->second.first * 1E-24;

	return sigma_tr;
}


/**
 * Returns the total macroscopic transport cross-section within this Material
 * at some energy
 * @param energy energy of interest (eV)
 * @return the total macroscopic transport cross-section (cm^-1)
 */
float Material::getTransportMacroXS(float energy) {
	float sigma_tr = 0;

	/* Increment sigma_a for each isotope */
	std::map<char*, std::pair<float, Isotope*> >::iterator iter;
	for (iter = _isotopes.begin(); iter != _isotopes.end(); ++iter)
		sigma_tr += iter->second.second->getTransportXS(energy) *
										iter->second.first * 1E-24;

	return sigma_tr;
}


/**
 * Returns the transport microscopic cross-section within this Material
 * at some index into a rescaled energy grid
 * @param energy energy of interest (eV)
 * @return the transport microscopic cross-section (barns)
 */
float Material::getTransportMicroXS(int energy_index) {

	float sigma_tr = 0;

	/* Increment sigma_f for each isotope */
	std::map<char*, std::pair<float, Isotope*> >::iterator iter;
	for (iter = _isotopes.begin(); iter != _isotopes.end(); ++iter)
		sigma_tr += iter->second.second->getTransportXS(energy_index);

	return sigma_tr;
}


/**
 * Sets this Material's name as defined by the user
 * @param set the name of this Material
 */
void Material::setMaterialName(char* name) {
	_material_name = name;
}


/**
 * Sets this Material's density as defined by the user
 * @param set the density of this Material
 */
void Material::setDensity(float density, char* unit) {
	_material_density = density;
	if (strcmp(unit, "g/cc") != 0) {
	    log_printf(ERROR, "Cannot set Material %s number density in"
		       "units %s since PINSPEc only support units in"
		       "g/cc", _material_name, unit);
	}    
}


/**
 * Set the number density of this material.
 */
void Material::setNumberDensity(float number_density) {
	_material_number_density = number_density;
}


/**
 * Sets this Material's atomic mass computed from user inputs
 * @param set the atomic mass of this Material
 */
void Material::setAtomicMass(float atomic_mass) {
	_material_atomic_mass = atomic_mass;
}


/**
 * Adds a new isotope to this Material
 * @param isotope a pointer to a isotope class object
 * @param atomic_ratio the atomic ratio of the isotope
 */
void Material::addIsotope(Isotope* isotope, float atomic_ratio) {

	float isotope_number_density, N_av, old_atomic_mass;
    float *grid;
    std::map<char*, std::pair<float, Isotope*> >::iterator iter;

    /* Checks to make sure material density is set already */
    if (_material_density <= 0)
<<<<<<< HEAD
	log_printf(ERROR, "%s: material number density is not set yet!", 
		   _material_name);

    /* Rescales the isotope's cross sections */
    grid = logspace<float, float>(_start_energy, _end_energy, _num_energies);
    isotope->rescaleXS(grid, _num_energies);
    delete [] grid;
    //_rescaled = true;
=======
	log_printf(ERROR, "Unable to add Isotope %s since the number density "
                       "for Material %s has not yet been set", 
                        isotope->getIsotopeType(), _material_name);
>>>>>>> ac82e512

    /* Increments the material's total atomic mass and number density */
    N_av = 6.023E-1;

<<<<<<< HEAD
=======
    if (_material_atomic_mass == 0.0)
        old_atomic_mass = 1.0;
    else
        old_atomic_mass = _material_atomic_mass;

    _material_atomic_mass += atomic_ratio * isotope->getA();

>>>>>>> ac82e512
    /* Calculates the material's number density */
    /* Notice I am using old_atomic_mass because I update all isotopes at
     * the end of this function. */
    _material_number_density = _material_density * N_av / old_atomic_mass;

    /* Calculates the isotope's number density */
    isotope_number_density = atomic_ratio * _material_number_density;
    
    /* Creates a pair between the number density and isotope pointer */
    std::pair<float, Isotope*> new_pair = std::pair<float, Isotope*>
	(isotope_number_density, isotope);

    std::pair<char*, std::pair<float, Isotope*> > new_isotope =
	std::pair<char*, std::pair<float, Isotope*> >
	(isotope->getIsotopeType(), new_pair);

    /* Inserts the isotope and increments the total number density */
    _isotopes.insert(new_isotope);

    /* Loop over all isotopes: update all but the last one */
    for (iter =_isotopes.begin(); iter != _isotopes.end(); ++iter){
	/* Update isotope's number density */
	iter->second.first *= _material_atomic_mass / old_atomic_mass;
    }

    return;
}



/**
 * Samples a isotope for a collision with a probability based on the
 * ratios of each isotope's total cross-section to the total cross-section
 * of all isotope's in this Material
 * @return a pointer to the chosen isotope
 */
Isotope* Material::sampleIsotope(float energy) {

	float sigma_t = getTotalMacroXS(energy);
	float sigma_t_ratio = 0.0;
	float new_sigma_t_ratio = 0.0;
	float test = float(rand()) / RAND_MAX;

	/* Loop over all isotopes */
	std::map<char*, std::pair<float, Isotope*> >::iterator iter;
	Isotope* isotope = NULL;
	for (iter =_isotopes.begin(); iter !=_isotopes.end(); ++iter){

		new_sigma_t_ratio += (iter->second.second->getTotalXS(energy) *
										iter->second.first * 1E-24) / sigma_t;

		if (test >= sigma_t_ratio && ((test <= new_sigma_t_ratio) ||
							fabs(test - new_sigma_t_ratio) < 1E-5)) {
			isotope = iter->second.second;
			break;
		}
		sigma_t_ratio = new_sigma_t_ratio;
	}

	if (isotope == NULL) {
	    log_printf(ERROR, "Unable to find isotope type in material %s"
		       " sampleIsotope method, test = %1.20f," 
		       " new_num_density = %1.20f", 
		       _material_name, test, new_sigma_t_ratio);
	}

	return isotope;
}


/**
 * Get the material density
 * @return the material density
 */
float Material::getDensity(){
	return _material_density;
}



/**
 * Add a tally class object to  this material's vector of Tally
 */
void Material::addTally(Tally *tally) {
    tally->setTallyDomainType(MATERIAL);
    _tallies.push_back(tally);
    return;
}

/**
 * Clear this material's vector of Tally class object pointers
 */
void Material::clearTallies() {
	_tallies.clear();
}

/**
 * For a given energy, this method calls sampleIsotope() to sample 
 * an isotop, then sample a reaction type in that isotope by using
 * Isotope::collideNeutron(), then tally the event into the appropriate
 * tally classes for that isotope if any. 
 * @param energy the incoming neutron energy (eV)
 * @return the collision type (ELASTIC, CAPTURE, FISSION)
 */
collisionType Material::collideNeutron(neutron* neut) {

    /* FIXME: replace float energy with neutron struct, and update batch_num */
    int batch_num = neut->_batch_num;
    float energy = neut->_energy;

    Isotope *isotope;
    isotope = sampleIsotope(energy);
    collisionType type = isotope->collideNeutron(neut);
    log_printf(DEBUG, "Material %s has sampled collision type %d from isotope %s", 
                                   _material_name, type, isotope->getIsotopeType());

    /* Obtains macroscopic cross sections for this material class  */
    float total_xs = getTotalMacroXS(energy);
    float elastic_xs = getElasticMacroXS(energy);
    float absorption_xs = getAbsorptionMacroXS(energy);
    float capture_xs = getCaptureMacroXS(energy);
    float fission_xs = getFissionMacroXS(energy);
    float transport_xs = getTransportMacroXS(energy);

    /* Tallies the event into the appropriate tally classes  */
    /* Loops over all tallies and add them to the clone */
    std::vector<Tally*>::iterator iter;
	for (iter = _tallies.begin(); iter != _tallies.end(); iter ++) {
	    Tally *tally = *iter;
	    tallyType tally_type = tally->getTallyType();
	    switch (tally_type) {
	    case FLUX:
		tally->weightedTally(energy, 1.0 / total_xs, batch_num);
	    case COLLISION_RATE:
		    tally->weightedTally(energy, 1.0, batch_num);
	    case ELASTIC_RATE:
		if (type == ELASTIC)
		    tally->weightedTally(energy, elastic_xs / total_xs, 
					 batch_num);
	    case ABSORPTION_RATE:
		if (type == CAPTURE || type == FISSION)
		    tally->weightedTally(energy, absorption_xs / total_xs, 
					 batch_num);
	    case CAPTURE_RATE:
		if (type == CAPTURE)
		    tally->weightedTally(energy, capture_xs / total_xs, 
					 batch_num);
	    case FISSION_RATE:
		if (type == FISSION)
		    tally->weightedTally(energy, fission_xs / total_xs, 
					 batch_num);
	    case TRANSPORT_RATE:
		if (type == ELASTIC)
		    tally->weightedTally(energy, transport_xs / total_xs, 
					 batch_num);
	    case DIFFUSION_RATE: /* FIXME */
		if (type == ELASTIC)
		    tally->weightedTally(energy, 
					 1.0 / (3.0 * transport_xs * total_xs), 
					 batch_num); 
	    case LEAKAGE_RATE:; /* FIXME */
		    }
	}

    return type;
}


/**
 * This method clones a given Material class object by executing a deep
 * copy of all of the Material's class attributes and giving them to a new
 * Material class object
 * @return a pointer to the new cloned Material class object
 */
Material* Material::clone() {

	/* Allocate memory for the clone */
	Material* new_clone = new Material();

	/* Loops over all tallies and add them to the clone */
	for (std::vector<Tally*>::iterator it = _tallies.begin(); 
	     it != _tallies.end(); it++) {
	    new_clone->addTally((*it)->clone());
	}

	/* Loops over all isotopes and add them to the clone */
	std::map<char*, std::pair<float, Isotope*> >::iterator iter;
	Isotope* curr;

	for (iter = _isotopes.begin(); iter != _isotopes.end(); ++iter) {
	    new_clone->addIsotope((iter->second.second)->clone(), iter->second.first);
	}

	/* Set the clones isotope name, atomic number, number density */
	new_clone->setMaterialName(_material_name);

    if (_density_unit == GRAM_CM3)
	    new_clone->setDensity(_material_density, (char*)"g/cc");
    else if (_density_unit == NUM_CM3)
	    new_clone->setDensity(_material_density, (char*)"at/cc");

	new_clone->setNumberDensity(_material_number_density);
	new_clone->setAtomicMass(_material_atomic_mass);


	/* Return a pointer to the cloned Isotope class */
	return new_clone;
}
<|MERGE_RESOLUTION|>--- conflicted
+++ resolved
@@ -586,26 +586,13 @@
 
     /* Checks to make sure material density is set already */
     if (_material_density <= 0)
-<<<<<<< HEAD
-	log_printf(ERROR, "%s: material number density is not set yet!", 
-		   _material_name);
-
-    /* Rescales the isotope's cross sections */
-    grid = logspace<float, float>(_start_energy, _end_energy, _num_energies);
-    isotope->rescaleXS(grid, _num_energies);
-    delete [] grid;
-    //_rescaled = true;
-=======
 	log_printf(ERROR, "Unable to add Isotope %s since the number density "
                        "for Material %s has not yet been set", 
                         isotope->getIsotopeType(), _material_name);
->>>>>>> ac82e512
 
     /* Increments the material's total atomic mass and number density */
     N_av = 6.023E-1;
 
-<<<<<<< HEAD
-=======
     if (_material_atomic_mass == 0.0)
         old_atomic_mass = 1.0;
     else
@@ -613,7 +600,6 @@
 
     _material_atomic_mass += atomic_ratio * isotope->getA();
 
->>>>>>> ac82e512
     /* Calculates the material's number density */
     /* Notice I am using old_atomic_mass because I update all isotopes at
      * the end of this function. */

--- conflicted
+++ resolved
@@ -606,14 +606,9 @@
 	_material_density = density;
 	if (strcmp(unit, "g/cc") != 0) {
 	    log_printf(ERROR, "Cannot set Material %s number density in"
-<<<<<<< HEAD
 		       "units %s since PINSPEc only support units in"
 		       "g/cc", _material_name, unit);
 	}
-=======
-						"units %s since PINSPEc only support units in" 							
-						"g/cc", _material_name, unit);
->>>>>>> 64846f1e
 }
 
 /**

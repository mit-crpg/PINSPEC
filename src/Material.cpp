/*
 * Material.cpp
 *
 *  Created on: Mar 26, 2012
 *      Author: William Boyd
 *				MIT, Course 22
 *              wboyd@mit.edu
 */

#include "Material.h"


/**
 * Material constructor sets empty default material name
 */
Material::Material() {
	_material_name = (char*)"";
	_material_density = 0.0;
	_material_number_density = 0.0;
	_material_atomic_mass = 0.0;
	_rescaled = false;
}


/**
 * Material destructor deletes all isotopes within it
 */
Material::~Material() {

	std::map<char*, std::pair<float, Isotope*> >::iterator iter;
	Isotope* curr;

	for (iter = _isotopes.begin(); iter != _isotopes.end(); ++iter) {
		curr = iter->second.second;
		delete curr;
	}
}


/**
 * Returns the name of this Material as specified by the user
 * @return the name of this Material
 */
char* Material::getMaterialName() {
	return _material_name;
}


/**
 * Returns the total number density for all isotopes within
 * this material
 * @return the total number density (at/cm^3)
 */
float Material::getMaterialNumberDensity() {
	return _material_number_density;
}


/**
 * This method takes in a character array specifier for an Isotope's
 * name and returns a pointer to the Isotope
 * @param isotope the name of the isotope
 * @return a pointer to the Isotope
 */
Isotope* Material::getIsotope(char* isotope) {
	return _isotopes.at(isotope).second;
}


/**
 * This method takes in a character array specifier for an Isotope's
 * name and returns a float for the Isotope's number density in at/cm^3
 * @param isotope the name of hte isotope
 * @return the isotope's number density
 */
float Material::getIsotopeNumDensity(char* isotope) {
	return _isotopes.at(isotope).first;
}


/**
 * Returns the total macroscopic cross-section within this Material
 * at some energy
 * @param energy energy of interest (eV)
 * @return the total macroscopic cross-section (cm^-1)
 */
float Material::getTotalMacroXS(float energy) {

	float sigma_t = 0;

	/* Increment sigma_t for each isotope */
	std::map<char*, std::pair<float, Isotope*> >::iterator iter;
	for (iter = _isotopes.begin(); iter != _isotopes.end(); ++iter)
		sigma_t += iter->second.second->getTotalXS(energy)
											* iter->second.first * 1E-24;

	return sigma_t;
}


/**
 * Returns the total macroscopic cross-section within this Material
 * at some index into a rescaled energy grid
 * @param energy energy of interest (eV)
 * @return the total macroscopic cross-section (cm^-1)
 */
float Material::getTotalMacroXS(int energy_index) {

	float sigma_t = 0;

	/* Increment sigma_t for each isotope */
	std::map<char*, std::pair<float, Isotope*> >::iterator iter;
	for (iter = _isotopes.begin(); iter != _isotopes.end(); ++iter)
		sigma_t += iter->second.second->getTotalXS(energy_index)
										* iter->second.first * 1E-24;

	return sigma_t;
}


/**
 * Returns the total microscopic cross-section within this Material
 * at some energy
 * @param energy energy of interest (eV)
 * @return the total microscopic cross-section (barns)
 */
float Material::getTotalMicroXS(float energy) {

	float sigma_t = 0;

	/* Increment sigma_t for each isotope */
	std::map<char*, std::pair<float, Isotope*> >::iterator iter;
	for (iter = _isotopes.begin(); iter != _isotopes.end(); ++iter)
		sigma_t += iter->second.second->getTotalXS(energy);

	return sigma_t;
}


/**
 * Returns the total microscopic cross-section within this Material
 * at some index into a rescaled energy grid
 * @param energy energy of interest (eV)
 * @return the total microscopic cross-section (barns)
 */
float Material::getTotalMicroXS(int energy_index) {

	float sigma_t = 0;

	/* Increment sigma_t for each isotope */
	std::map<char*, std::pair<float, Isotope*> >::iterator iter;
	for (iter = _isotopes.begin(); iter != _isotopes.end(); ++iter)
		sigma_t += iter->second.second->getTotalXS(energy_index);

	return sigma_t;
}


/**
 * Returns the total macroscopic elastic scattering cross-section within
 * this Material at some energy
 * @param energy energy of interest (eV)
 * @return the total elastic macroscopic scattering cross-section (cm^-1)
 */
float Material::getElasticMacroXS(float energy) {

	float sigma_s = 0;

	/* Increment sigma_s for each isotope */
	std::map<char*, std::pair<float, Isotope*> >::iterator iter;
	for (iter = _isotopes.begin(); iter != _isotopes.end(); ++iter)
		sigma_s += iter->second.second->getElasticXS(energy)
												* iter->second.first * 1E-24;

	return sigma_s;
}


/**
 * Returns the elastic macroscopic cross-section within this Material
 * at some index into a rescaled energy grid
 * @param energy energy of interest (eV)
 * @return the elastic macroscopic cross-section (cm^-1)
 */
float Material::getElasticMacroXS(int energy_index) {

	float sigma_e = 0;

	/* Increment sigma_e for each isotope */
	std::map<char*, std::pair<float, Isotope*> >::iterator iter;
	for (iter = _isotopes.begin(); iter != _isotopes.end(); ++iter)
		sigma_e += iter->second.second->getElasticXS(energy_index)
										* iter->second.first * 1E-24;

	return sigma_e;
}


/**
 * Returns the total macroscopic elastic scattering cross-section within
 * this Material at some energy
 * @param energy energy of interest (eV)
 * @return the total elastic microscopic scattering cross-section (barns)
 */
float Material::getElasticMicroXS(float energy) {

	float sigma_s = 0;

	/* Increment sigma_s for each isotope */
	std::map<char*, std::pair<float, Isotope*> >::iterator iter;
	for (iter = _isotopes.begin(); iter != _isotopes.end(); ++iter)
		sigma_s += iter->second.second->getElasticXS(energy);

	return sigma_s;
}


/**
 * Returns the elastic microscopic cross-section within this Material
 * at some index into a rescaled energy grid
 * @param energy energy of interest (eV)
 * @return the elastic microscopic cross-section (barns)
 */
float Material::getElasticMicroXS(int energy_index) {

	float sigma_e = 0;

	/* Increment sigma_e for each isotope */
	std::map<char*, std::pair<float, Isotope*> >::iterator iter;
	for (iter = _isotopes.begin(); iter != _isotopes.end(); ++iter)
		sigma_e += iter->second.second->getElasticXS(energy_index);

	return sigma_e;
}


/**
 * Returns the total macroscopic absorption cross-section within this Material
 * at some energy
 * @param energy energy of interest (eV)
 * @return the total macroscopic absorption cross-section (cm^-1)
 */
float Material::getAbsorptionMacroXS(float energy) {
	float sigma_a = 0;

	/* Increment sigma_a for each isotope */
	std::map<char*, std::pair<float, Isotope*> >::iterator iter;
	for (iter = _isotopes.begin(); iter != _isotopes.end(); ++iter)
		sigma_a += iter->second.second->getAbsorptionXS(energy) *
											iter->second.first * 1E-24;

	return sigma_a;
}


/**
 * Returns the absorption macroscopic cross-section within this Material
 * at some index into a rescaled energy grid
 * @param energy energy of interest (eV)
 * @return the absorption macroscopic cross-section (cm^-1)
 */
float Material::getAbsorptionMacroXS(int energy_index) {

	float sigma_a = 0;

	/* Increment sigma_f for each isotope */
	std::map<char*, std::pair<float, Isotope*> >::iterator iter;
	for (iter = _isotopes.begin(); iter != _isotopes.end(); ++iter)
		sigma_a += iter->second.second->getAbsorptionXS(energy_index)
										* iter->second.first * 1E-24;

	return sigma_a;
}


/**
 * Returns the total microscopic absorption cross-section within this Material
 * at some energy
 * @param energy energy of interest (eV)
 * @return the total microscopic absorption cross-section (barns)
 */
float Material::getAbsorptionMicroXS(float energy) {
	float sigma_a = 0;

	/* Increment sigma_a for each isotope */
	std::map<char*, std::pair<float, Isotope*> >::iterator iter;
	for (iter = _isotopes.begin(); iter != _isotopes.end(); ++iter)
		sigma_a += iter->second.second->getAbsorptionXS(energy);

	return sigma_a;
}


/**
 * Returns the absorption microscopic cross-section within this Material
 * at some index into a rescaled energy grid
 * @param energy energy of interest (eV)
 * @return the absorption microscopic cross-section (barns)
 */
float Material::getAbsorptionMicroXS(int energy_index) {

	float sigma_a = 0;

	/* Increment sigma_f for each isotope */
	std::map<char*, std::pair<float, Isotope*> >::iterator iter;
	for (iter = _isotopes.begin(); iter != _isotopes.end(); ++iter)
		sigma_a += iter->second.second->getAbsorptionXS(energy_index);

	return sigma_a;
}


/**
 * Returns the total macroscopic capture cross-section within this Material
 * at some energy
 * @param energy energy of interest (eV)
 * @return the total macroscopic capture cross-section (cm^-1)
 */
float Material::getCaptureMacroXS(float energy) {

	float sigma_c = 0;

	/* Increment sigma_a for each isotope */
	std::map<char*, std::pair<float, Isotope*> >::iterator iter;
	for (iter = _isotopes.begin(); iter != _isotopes.end(); ++iter)
		sigma_c += iter->second.second->getCaptureXS(energy) *
											iter->second.first * 1E-24;

	return sigma_c;
}


/**
 * Returns the capture macroscopic cross-section within this Material
 * at some index into a rescaled energy grid
 * @param energy energy of interest (eV)
 * @return the capture macroscopic cross-section (cm^-1)
 */
float Material::getCaptureMacroXS(int energy_index) {

	float sigma_c = 0;

	/* Increment sigma_t for each isotope */
	std::map<char*, std::pair<float, Isotope*> >::iterator iter;
	for (iter = _isotopes.begin(); iter != _isotopes.end(); ++iter)
		sigma_c += iter->second.second->getCaptureXS(energy_index)
										* iter->second.first * 1E-24;

	return sigma_c;
}


/**
 * Returns the total microscopic capture cross-section within this Material
 * at some energy
 * @param energy energy of interest (eV)
 * @return the total microscopic capture cross-section (barns)
 */
float Material::getCaptureMicroXS(float energy) {

	float sigma_a = 0;

	/* Increment sigma_a for each isotope */
	std::map<char*, std::pair<float, Isotope*> >::iterator iter;
	for (iter = _isotopes.begin(); iter != _isotopes.end(); ++iter)
		sigma_a += iter->second.second->getCaptureXS(energy);

	return sigma_a;
}


/**
 * Returns the capture microscopic cross-section within this Material
 * at some index into a rescaled energy grid
 * @param energy energy of interest (eV)
 * @return the capture microscopic cross-section (barns)
 */
float Material::getCaptureMicroXS(int energy_index) {

	float sigma_c = 0;

	/* Increment sigma_t for each isotope */
	std::map<char*, std::pair<float, Isotope*> >::iterator iter;
	for (iter = _isotopes.begin(); iter != _isotopes.end(); ++iter)
		sigma_c += iter->second.second->getCaptureXS(energy_index);

	return sigma_c;
}


/**
 * Returns the total macroscopic fission cross-section within this Material
 * at some energy
 * @param energy energy of interest (eV)
 * @return the total macroscopic fission cross-section (cm^-1)
 */
float Material::getFissionMacroXS(float energy) {

	float sigma_f = 0;

	/* Increment sigma_f for each isotope */
	std::map<char*, std::pair<float, Isotope*> >::iterator iter;
	for (iter = _isotopes.begin(); iter != _isotopes.end(); ++iter)
		sigma_f += iter->second.second->getFissionXS(energy) *
											iter->second.first * 1E-24;

	return sigma_f;
}


/**
 * Returns the fission macroscopic cross-section within this Material
 * at some index into a rescaled energy grid
 * @param energy energy of interest (eV)
 * @return the fission macroscopic cross-section (cm^-1)
 */
float Material::getFissionMacroXS(int energy_index) {

	float sigma_f = 0;

	/* Increment sigma_f for each isotope */
	std::map<char*, std::pair<float, Isotope*> >::iterator iter;
	for (iter = _isotopes.begin(); iter != _isotopes.end(); ++iter)
		sigma_f += iter->second.second->getFissionXS(energy_index)
										* iter->second.first * 1E-24;

	return sigma_f;
}


/**
 * Returns the total microscopic fission cross-section within this Material
 * at some energy
 * @param energy energy of interest (eV)
 * @return the total microscopic fission cross-section (barns)
 */
float Material::getFissionMicroXS(float energy) {

	float sigma_f = 0;

	/* Increment sigma_f for each isotope */
	std::map<char*, std::pair<float, Isotope*> >::iterator iter;
	for (iter = _isotopes.begin(); iter != _isotopes.end(); ++iter)
		sigma_f += iter->second.second->getFissionXS(energy);

	return sigma_f;
}


/**
 * Returns the fission microscopic cross-section within this Material
 * at some index into a rescaled energy grid
 * @param energy energy of interest (eV)
 * @return the fission microscopic cross-section (barns)
 */
float Material::getFissionMicroXS(int energy_index) {

	float sigma_f = 0;

	/* Increment sigma_f for each isotope */
	std::map<char*, std::pair<float, Isotope*> >::iterator iter;
	for (iter = _isotopes.begin(); iter != _isotopes.end(); ++iter)
		sigma_f += iter->second.second->getFissionXS(energy_index);

	return sigma_f;
}


/**
 * Returns the total microscopic transport cross-section within this Material
 * at some energy
 * @param energy energy of interest (eV)
 * @return the total microscopic transport cross-section (barns)
 */
float Material::getTransportMicroXS(float energy) {
	float sigma_tr = 0;

	/* Increment sigma_a for each isotope */
	std::map<char*, std::pair<float, Isotope*> >::iterator iter;
	for (iter = _isotopes.begin(); iter != _isotopes.end(); ++iter)
		sigma_tr += iter->second.second->getTransportXS(energy);

	return sigma_tr;
}


/**
 * Returns the transport macroscopic cross-section within this Material
 * at some index into a rescaled energy grid
 * @param energy energy of interest (eV)
 * @return the transport macroscopic cross-section (cm^-1)
 */
float Material::getTransportMacroXS(int energy_index) {

	float sigma_tr = 0;

	/* Increment sigma_f for each isotope */
	std::map<char*, std::pair<float, Isotope*> >::iterator iter;
	for (iter = _isotopes.begin(); iter != _isotopes.end(); ++iter)
		sigma_tr += iter->second.second->getTransportXS(energy_index)
										* iter->second.first * 1E-24;

	return sigma_tr;
}


/**
 * Returns the total macroscopic transport cross-section within this Material
 * at some energy
 * @param energy energy of interest (eV)
 * @return the total macroscopic transport cross-section (cm^-1)
 */
float Material::getTransportMacroXS(float energy) {
	float sigma_tr = 0;

	/* Increment sigma_a for each isotope */
	std::map<char*, std::pair<float, Isotope*> >::iterator iter;
	for (iter = _isotopes.begin(); iter != _isotopes.end(); ++iter)
		sigma_tr += iter->second.second->getTransportXS(energy) *
										iter->second.first * 1E-24;

	return sigma_tr;
}


/**
 * Returns the transport microscopic cross-section within this Material
 * at some index into a rescaled energy grid
 * @param energy energy of interest (eV)
 * @return the transport microscopic cross-section (barns)
 */
float Material::getTransportMicroXS(int energy_index) {

	float sigma_tr = 0;

	/* Increment sigma_f for each isotope */
	std::map<char*, std::pair<float, Isotope*> >::iterator iter;
	for (iter = _isotopes.begin(); iter != _isotopes.end(); ++iter)
		sigma_tr += iter->second.second->getTransportXS(energy_index);

	return sigma_tr;
}


/**
 * This method returns whether or not the Material's Isotope's
 * cross-sections have been rescaled to a uniform energy grid
 * @return whether or not the cross-sections have been rescaled
 */
bool Material::isRescaled() {
	return _rescaled;
}


/**
 * This method returns the index for a certain energy (eV) into
 * the uniform energy grid if this Material's Isotope's
 * cross-sections have been rescaled
 * @param energy the energy (eV) of interest
 * @return the index into the uniform energy grid
 */
int Material::getEnergyGridIndex(float energy) {

	int index;

	if (!_rescaled)
		log_printf(ERROR, "Unable to return an index for material %s "
				"since it has not been rescaled", _material_name);

	if (_scale_type == EQUAL) {
		if (energy > _end_energy)
			index = _num_energies - 1;
		else if (energy < _start_energy)
			index = 0;
		else
			index = floor((energy - _start_energy) / _delta_energy);
	}

	else if (_scale_type == LOGARITHMIC)
		energy = log10(energy);

		if (energy > _end_energy)
			index = _num_energies - 1;
		else if (energy < _start_energy)
			index = 0;
		else
			index = floor((energy - _start_energy) / _delta_energy);

	return index;
}


/**
 * Sets this Material's name as defined by the user
 * @param set the name of this Material
 */
void Material::setMaterialName(char* name) {
	_material_name = name;
}

/**
 * Sets this Material's density as defined by the user
 * @param set the density of this Material
 */
void Material::setDensity(float density, char* unit) {
	_material_density = density;
	if (strcmp(unit, "g/cc") != 0)
	    log_printf(ERROR, "Cannot set Material %s number density in"
						"units %s since PINSPEc only support units in" 							"g/cc", _material_name, unit);
}

/**
 * Sets this Material's number density computed from user inputs
 * @param set the number density of this Material
 */
<<<<<<< HEAD
void Material::addIsotope(Isotope* isotope) {

	/* Creates a pair between the number density and isotope pointer */
	std::pair<float, Isotope*> new_pair = std::pair<float, Isotope*>
													(_density * isotope->getAO(), isotope);
=======
void Material::setNumberDensity(float number_density) {
	_material_number_density = number_density;
}

/**
 * Sets this Material's atomic mass computed from user inputs
 * @param set the atomic mass of this Material
 */
void Material::setAtomicMass(float atomic_mass) {
	_material_atomic_mass = atomic_mass;
}
>>>>>>> 7a34963e


<<<<<<< HEAD
	/* Inserts the isotope and increments the total number density */
	_isotopes.insert(new_isotope);
=======
/**
 * Adds a new isotope to this Material
 * @param isotope a pointer to a isotope class object
 * @param atomic_ratio the atomic ratio of the isotope
 */
void Material::addIsotope(Isotope* isotope, float atomic_ratio) {
    float num_density;

    /* Checks to make sure material density is set already */
    if (_material_density <= 0)
	log_printf(ERROR, "material number density is not set yet!");

    /* Increments the material's atomic mass */
    _material_atomic_mass += atomic_ratio * isotope->getA();

    /* Rescale isotope's cross sections */
    float* grid;
    grid = logspace<float, float>(_start_energy, _end_energy, _num_energies);
    isotope->rescaleXS(grid, _num_energies);
    delete [] grid;
    //_rescaled = true;

    /* Creates a pair between the number density and isotope pointer */
    std::pair<float, Isotope*> new_pair = std::pair<float, Isotope*>
	(atomic_ratio, isotope);
    
    std::pair<char*, std::pair<float, Isotope*> > new_isotope =
	std::pair<char*, std::pair<float, Isotope*> >
	(isotope->getIsotopeType(), new_pair);
    
    /* Inserts the isotope and increments the total number density */
    _isotopes.insert(new_isotope);

    return;
}


/* Update all isotopes' number densities after a material is complete */
void Material::complete() {
    std::map<char*, std::pair<float, Isotope*> >::iterator iter;
    float N_av = 6.023E-1;
    float base = _material_density * N_av / _material_number_density;
    
    /* Loop over all isotopes */
	for (iter =_isotopes.begin(); iter !=_isotopes.end(); ++iter){
	    float atomic_ratio = iter->second.first;
	    /* Computes isotope's number density */
	    float num_density = atomic_ratio * base;
	    iter->second.first = num_density;
	}
>>>>>>> 7a34963e

	return;
}

void Material::rescaleCrossSections(float start_energy, float end_energy,
				    int num_energies, 
				    binSpacingTypes scale_type) {

	float* grid;

	if (scale_type == EQUAL) {
		grid = linspace<float, float>(start_energy, end_energy, num_energies);
		_start_energy = start_energy;
		_end_energy = end_energy;
		_delta_energy = (_end_energy - _start_energy) / num_energies;
	}
	else {
		grid = logspace<float, float>(start_energy, end_energy, num_energies);
		_start_energy = log10(start_energy);
		_end_energy = log10(end_energy);
		_delta_energy = (_end_energy - _start_energy) / num_energies;
	}

	_num_energies = num_energies;
	_scale_type = scale_type;

	/* Loop over all isotopes */
	std::map<char*, std::pair<float, Isotope*> >::iterator iter;
	Isotope* isotope;

	for (iter =_isotopes.begin(); iter !=_isotopes.end(); ++iter){
		isotope = iter->second.second;
		isotope->rescaleXS(grid, num_energies);
	}

	_rescaled = true;
	delete [] grid;
	return;
}



/**
 * Samples a isotope for a collision with a probability based on the
 * ratios of each isotope's total cross-section to the total cross-section
 * of all isotope's in this Material
 * @return a pointer to the chosen isotope
 */
Isotope* Material::sampleIsotope(float energy) {

	float sigma_t = getTotalMacroXS(energy);
	float sigma_t_ratio = 0.0;
	float new_sigma_t_ratio = 0.0;
	float test = float(rand()) / RAND_MAX;

	/* Loop over all isotopes */
	std::map<char*, std::pair<float, Isotope*> >::iterator iter;
	Isotope* isotope = NULL;
	for (iter =_isotopes.begin(); iter !=_isotopes.end(); ++iter){

		new_sigma_t_ratio += (iter->second.second->getTotalXS(energy) *
										iter->second.first * 1E-24) / sigma_t;

		if (test >= sigma_t_ratio && ((test <= new_sigma_t_ratio) ||
							fabs(test - new_sigma_t_ratio) < 1E-5)) {
			isotope = iter->second.second;
			break;
		}
		sigma_t_ratio = new_sigma_t_ratio;
	}

	if (isotope == NULL)
		log_printf(ERROR, "Unable to find isotope type in material %s"
			   " moveNeutron method, test = %1.20f, new_num_density_ratio "
			   "= %1.20f", _material_name, test, new_sigma_t_ratio);
	
	return isotope;
}

<<<<<<< HEAD

/**
 * Set the material density
 */
void Material::setDensity(float density, char* unit){

	if (strcmp(unit, "g/cc") == 0){
		_units = GRAMCM3;
	}
	else if (strcmp(unit, "n/cc") == 0){
		_units = NUMCM3;
	}
	else{
		log_printf(ERROR, "Units entered are not valid");
	}

	_density = density;
}


/**
 * Get the material density
 * @return the material density
 */
float Material::getDensity(){
	return _density;
}


/**
 * Load all xs for material
 */
void Material::loadXS(){

	/* loop over isotopes */
	std::map<char*, std::pair<float, Isotope*> >::iterator iter;
	Isotope* curr;

	std::string prefix = '../XS_Lib/';
	std::string isotope;
	std::string prefix_iso_xs;
	char* isotope_xs;

	for (iter = _isotopes.begin(); iter != _isotopes.end(); ++iter) {

		curr = iter->second.second;
		isotope = curr->getIsotopeType();

		/* get scat */
		prefix_iso_xs = prefix + isotope + '-scat.txt';
		isotope_xs = (char*)prefix_iso_xs.c_str();
		parseCrossSections(isotope_xs, curr->_elastic_xs_energies, curr->_elastic_xs);

		/* get cap */
		prefix_iso_xs = prefix + isotope + '-cap.txt';
		isotope_xs = (char*)prefix_iso_xs.c_str();
		parseCrossSections(isotope_xs, curr->_capture_xs_energies, curr->_capture_xs);

		/* get fis */
		if (curr->isFissionable()){
			prefix_iso_xs = prefix + isotope + '-fis.txt';
			isotope_xs = (char*)prefix_iso_xs.c_str();
			parseCrossSections(isotope_xs, curr->_fission_xs_energies, curr->_fission_xs);
		}

	}

}














=======
/**
 * Add a tally class object to  this material's vector of Tally
 */
void Material::addTally(Tally *tally) {
    tally->setTallyDomainType(MATERIAL);
    _tallies.push_back(tally);
    return;
}

/**
 * Clear this material's vector of Tally class object pointers
 */
void Material::clearTallies() {
	_tallies.clear();
}

/**
 * For a given energy, this method calls sampleIsotope() to sample 
 * an isotop, then sample a reaction type in that isotope by using
 * Isotope::collideNeutron(), then tally the event into the appropriate
 * tally classes for that isotope if any. 
 * @param energy the incoming neutron energy (eV)
 * @return the collision type (ELASTIC, CAPTURE, FISSION)
 */
collisionType Material::collideNeutron(float energy) {
    Isotope *isotope;
    isotope = sampleIsotope(energy);
    collisionType type = isotope->getCollisionType(energy);

    /* Obtains macroscopic cross sections for this material class  */
    float total_xs = getTotalMacroXS(energy);
    float elastic_xs = getElasticMacroXS(energy);
    float absorption_xs = getAbsorptionMacroXS(energy);
    float capture_xs = getCaptureMacroXS(energy);
    float fission_xs = getFissionMacroXS(energy);
    float transport_xs = getTransportMacroXS(energy);

    /* FIXME: replace float energy with neutron struct, and update batch_num */
    int batch_num = 1;
    float sample = energy;

    /* Tallies the event into the appropriate tally classes  */
    /* Loops over all tallies and add them to the clone */
    std::vector<Tally*>::iterator iter;
	for (iter = _tallies.begin(); iter != _tallies.end(); iter ++) {
	    Tally *tally = *iter;
	    tallyType tally_type = tally->getTallyType();
	    switch (tally_type) {
	    case FLUX:
		tally->weightedTally(sample, 1.0 / total_xs, batch_num);
	    case COLLISION_RATE:
		if (type == TOTAL)
		    tally->weightedTally(sample, 1.0, batch_num);
	    case ELASTIC_RATE:
		if (type == ELASTIC)
		    tally->weightedTally(sample, elastic_xs / total_xs, 
					 batch_num);
	    case ABSORPTION_RATE:
		if (type == ABSORPTION)
		    tally->weightedTally(sample, absorption_xs / total_xs, 
					 batch_num);
	    case CAPTURE_RATE:
		if (type == CAPTURE)
		    tally->weightedTally(sample, capture_xs / total_xs, 
					 batch_num);
	    case FISSION_RATE:
		if (type == FISSION)
		    tally->weightedTally(sample, fission_xs / total_xs, 
					 batch_num);
	    case TRANSPORT_RATE:
		if (type == TRANSPORT)
		    tally->weightedTally(sample, transport_xs / total_xs, 
					 batch_num);
	    case DIFFUSION_RATE: /* FIXME */
		if (type == DIFFUSION) 
		    tally->weightedTally(sample, 
					 1.0 / (3 * transport_xs * total_xs), 
					 batch_num); 
	    case LEAKAGE_RATE:; /* FIXME */
	    }
	}



    return type;
}


/**
 * This method clones a given Material class object by executing a deep
 * copy of all of the Material's class attributes and giving them to a new
 * Material class object
 * @return a pointer to the new cloned Material class object
 */
Material* Material::clone() {

	/* Allocate memory for the clone */
	Material* new_clone = new Material();

	/* Loops over all tallies and add them to the clone */
	for (std::vector<Tally*>::iterator it = _tallies.begin(); 
	     it != _tallies.end(); it++) {
	    new_clone->addTally(*it);
	}

	/* Loops over all isotopes and add them to the clone */
	std::map<char*, std::pair<float, Isotope*> >::iterator iter;
	Isotope* curr;

	for (iter = _isotopes.begin(); iter != _isotopes.end(); ++iter) {
	    new_clone->addIsotope(iter->second.second, iter->second.first);
	}

	/* Set the clones isotope name, atomic number, number density */
	new_clone->setMaterialName(_material_name);
	new_clone->setDensity(_material_density, (char*)"g/cc");
	new_clone->setNumberDensity(_material_number_density);
	new_clone->setAtomicMass(_material_atomic_mass);


	/* Return a pointer to the cloned Isotope class */
	return new_clone;
}
>>>>>>> 7a34963e
<|MERGE_RESOLUTION|>--- conflicted
+++ resolved
@@ -598,6 +598,7 @@
 	_material_name = name;
 }
 
+
 /**
  * Sets this Material's density as defined by the user
  * @param set the density of this Material
@@ -610,20 +611,13 @@
 }
 
 /**
- * Sets this Material's number density computed from user inputs
- * @param set the number density of this Material
- */
-<<<<<<< HEAD
-void Material::addIsotope(Isotope* isotope) {
-
-	/* Creates a pair between the number density and isotope pointer */
-	std::pair<float, Isotope*> new_pair = std::pair<float, Isotope*>
-													(_density * isotope->getAO(), isotope);
-=======
+ * Set the number density of this material.
+ */
 void Material::setNumberDensity(float number_density) {
 	_material_number_density = number_density;
 }
 
+
 /**
  * Sets this Material's atomic mass computed from user inputs
  * @param set the atomic mass of this Material
@@ -631,13 +625,8 @@
 void Material::setAtomicMass(float atomic_mass) {
 	_material_atomic_mass = atomic_mass;
 }
->>>>>>> 7a34963e
-
-
-<<<<<<< HEAD
-	/* Inserts the isotope and increments the total number density */
-	_isotopes.insert(new_isotope);
-=======
+
+
 /**
  * Adds a new isotope to this Material
  * @param isotope a pointer to a isotope class object
@@ -688,14 +677,13 @@
 	    float num_density = atomic_ratio * base;
 	    iter->second.first = num_density;
 	}
->>>>>>> 7a34963e
 
 	return;
 }
 
+
 void Material::rescaleCrossSections(float start_energy, float end_energy,
-				    int num_energies, 
-				    binSpacingTypes scale_type) {
+				    int num_energies, binSpacingTypes scale_type) {
 
 	float* grid;
 
@@ -768,90 +756,17 @@
 	return isotope;
 }
 
-<<<<<<< HEAD
-
-/**
- * Set the material density
- */
-void Material::setDensity(float density, char* unit){
-
-	if (strcmp(unit, "g/cc") == 0){
-		_units = GRAMCM3;
-	}
-	else if (strcmp(unit, "n/cc") == 0){
-		_units = NUMCM3;
-	}
-	else{
-		log_printf(ERROR, "Units entered are not valid");
-	}
-
-	_density = density;
-}
-
 
 /**
  * Get the material density
  * @return the material density
  */
 float Material::getDensity(){
-	return _density;
-}
-
-
-/**
- * Load all xs for material
- */
-void Material::loadXS(){
-
-	/* loop over isotopes */
-	std::map<char*, std::pair<float, Isotope*> >::iterator iter;
-	Isotope* curr;
-
-	std::string prefix = '../XS_Lib/';
-	std::string isotope;
-	std::string prefix_iso_xs;
-	char* isotope_xs;
-
-	for (iter = _isotopes.begin(); iter != _isotopes.end(); ++iter) {
-
-		curr = iter->second.second;
-		isotope = curr->getIsotopeType();
-
-		/* get scat */
-		prefix_iso_xs = prefix + isotope + '-scat.txt';
-		isotope_xs = (char*)prefix_iso_xs.c_str();
-		parseCrossSections(isotope_xs, curr->_elastic_xs_energies, curr->_elastic_xs);
-
-		/* get cap */
-		prefix_iso_xs = prefix + isotope + '-cap.txt';
-		isotope_xs = (char*)prefix_iso_xs.c_str();
-		parseCrossSections(isotope_xs, curr->_capture_xs_energies, curr->_capture_xs);
-
-		/* get fis */
-		if (curr->isFissionable()){
-			prefix_iso_xs = prefix + isotope + '-fis.txt';
-			isotope_xs = (char*)prefix_iso_xs.c_str();
-			parseCrossSections(isotope_xs, curr->_fission_xs_energies, curr->_fission_xs);
-		}
-
-	}
-
-}
-
-
-
-
-
-
-
-
-
-
-
-
-
-
-=======
+	return _material_density;
+}
+
+
+
 /**
  * Add a tally class object to  this material's vector of Tally
  */
@@ -975,4 +890,3 @@
 	/* Return a pointer to the cloned Isotope class */
 	return new_clone;
 }
->>>>>>> 7a34963e

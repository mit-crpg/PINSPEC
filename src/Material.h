--- conflicted
+++ resolved
@@ -11,11 +11,7 @@
 #define MATERIAL_H_
 
 #include "Isotope.h"
-<<<<<<< HEAD
-#include <string.h>
-#include "Tally.h"
-=======
->>>>>>> 51a14162
+
 
 typedef enum units {
 	GRAMCM3,

--- conflicted
+++ resolved
@@ -13,17 +13,8 @@
 #include "log.h"
 #include "arraycreator.h"
 #include "Isotope.h"
-<<<<<<< HEAD
 #include <string.h>
-
-typedef enum energyGridType {
-	EQUAL,
-	LOGARITHMIC,
-	OTHER
-} energyGridType;
-=======
 #include "Tally.h"
->>>>>>> 7a34963e
 
 typedef enum units {
 	GRAMCM3,
@@ -44,17 +35,13 @@
 
 	/* Values related to rescaled cross-sections on a uniform energy grid */
 	bool _rescaled;
-<<<<<<< HEAD
-	energyGridType _scale_type;
+	binSpacingTypes _scale_type;
 	units _units;
-=======
-	binSpacingTypes _scale_type;
->>>>>>> 7a34963e
+
 	int _num_energies;
 	float _start_energy;
 	float _end_energy;
 	float _delta_energy;
-	float _density;
 
 public:
 	Material();
@@ -63,55 +50,6 @@
 	
 	/* getters */
 	char* getMaterialName();
-<<<<<<< HEAD
-    float getTotalNumberDensity();
-    Isotope* getIsotope(char* isotope);
-    float getIsotopeNumDensity(char* isotope);
-
-    float getTotalMacroXS(float energy);
-    float getTotalMacroXS(int energy_index);
-    float getTotalMicroXS(float energy);
-    float getTotalMicroXS(int energy_index);
-
-    float getElasticMacroXS(float energy);
-    float getElasticMacroXS(int energy_index);
-    float getElasticMicroXS(float energy);
-    float getElasticMicroXS(int energy_index);
-
-    float getAbsorptionMacroXS(float energy);
-    float getAbsorptionMacroXS(int energy_index);
-    float getAbsorptionMicroXS(float energy);
-    float getAbsorptionMicroXS(int energy_index);
-
-    float getCaptureMacroXS(float energy);
-    float getCaptureMacroXS(int energy_index);
-    float getCaptureMicroXS(float energy);
-    float getCaptureMicroXS(int energy_index);
-
-    float getFissionMacroXS(float energy);
-    float getFissionMacroXS(int energy_index);
-    float getFissionMicroXS(float energy);
-    float getFissionMicroXS(int energy_index);
-
-    float getTransportMicroXS(float energy);
-    float getTransportMicroXS(int energy_index);
-    float getTransportMacroXS(float energy);
-    float getTransportMacroXS(int energy_index);
-
-    void setDensity(float density, char* unit);
-    float getDensity();
-    void loadXS();
-
-    bool isRescaled();
-    int getEnergyGridIndex(float energy);
-
-    void setMaterialName(char* name);
-    void addIsotope(Isotope *material);
-
-    void rescaleCrossSections(float start_energy, float end_energy,
-    						int num_energies, energyGridType scale_type);
-    Isotope* sampleIsotope(float energy);
-=======
 	float getMaterialNumberDensity();
 	Isotope* getIsotope(char* isotope);
 	float getIsotopeNumDensity(char* isotope);
@@ -154,7 +92,7 @@
 	void setDensity(float density, char* unit);
 	void setNumberDensity(float number_density);
 	void setAtomicMass(float atomic_mass);
-
+	float getDensity();
 	void addIsotope(Isotope *isotope, float atomic_ratio);
 	void complete();
 	
@@ -165,7 +103,6 @@
 	void clearTallies();
 
 	collisionType collideNeutron(float energy);
->>>>>>> 7a34963e
 };
 
 #endif /* MATERIAL_H_ */
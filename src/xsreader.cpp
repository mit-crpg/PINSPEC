/*
 * xsreader.cpp
 *
 *  Created on: Mar 20, 2012
 *      Author: William Boyd
 *				MIT, Course 22
 *              wboyd@mit.edu
 */

#include "xsreader.h"
#include "log.h"

/**
 * This method parses and input file of cross-section data and loads the
 * energy values (as eV) and the cross-section values (barns) into two
 * float arrays. It takes in the energies in MeV since that is the
 * most typical unit for ENDF nuclear data, but converts the values
 * into eV during parsing.
 * @param file the filename for the data
 * @param energies a pointer to a float array for the energies (MeV)
 * @param xs_values a pointer to a float array fo the xs values (barns)
 * @param delimiter the type of delimiter between energy and xs
 * @return the number of data points
 */
<<<<<<< HEAD
int parseCrossSections(const char* file, float* energies, float* xs_values) {
=======
int parseCrossSections(const char* file, float* energies, float* xs_values,
		       int num_xs_values, const char* delimiter) {
>>>>>>> 7a34963e

	/* Instantiate I/O variables */
	std::ifstream input_file(file, std::ios::in);
	std::string buff;
	int count = 0;

<<<<<<< HEAD
	/* get the first line of the input file */
=======
	/* Do nothing to the first line, as it contains header info */
>>>>>>> 7a34963e
	getline(input_file, buff);

	/* Parse over each line in the file */
	while(getline(input_file, buff)) {
		/* Load data into the arrays for this line */
		sscanf(buff.c_str(), "%f %f", &energies[count], 
		       &xs_values[count]);
		count++;
	}

	/* Throw a warning if nothing is parsed */
	if (count == 0) 
	    log_printf(WARNING, "xs file may not exist.");

	/* Convert energy values from MeV to eV */
<<<<<<< HEAD
	for (int i=0; i < count; i++)
		energies[i] *= 1E6;
=======
	for (int i=0; i < num_xs_values; i++)
	    energies[i] *= 1E6;
>>>>>>> 7a34963e

	/* Close the file and return the number of data points */
	input_file.close();

	return count;
}


/**
 * This function counts the number of lines in an input file with
 * nuclear cross-sections
 * @param filename the file of interest
 * @return the number of lines in the file
 */
int getNumCrossSectionDataPoints(const char* filename) {

	/* Instantiate I/O variables */
	std::ifstream input_file(filename, std::ios::in);
	std::string line;
	int num_xs_values = 0;

	/* Loop over each line and update counter */
	while(getline(input_file, line))
	    num_xs_values++;

	/* Close the file and return the number of lines */
	input_file.close();
	return num_xs_values;
}
<|MERGE_RESOLUTION|>--- conflicted
+++ resolved
@@ -22,30 +22,20 @@
  * @param delimiter the type of delimiter between energy and xs
  * @return the number of data points
  */
-<<<<<<< HEAD
 int parseCrossSections(const char* file, float* energies, float* xs_values) {
-=======
-int parseCrossSections(const char* file, float* energies, float* xs_values,
-		       int num_xs_values, const char* delimiter) {
->>>>>>> 7a34963e
 
 	/* Instantiate I/O variables */
 	std::ifstream input_file(file, std::ios::in);
 	std::string buff;
 	int count = 0;
 
-<<<<<<< HEAD
 	/* get the first line of the input file */
-=======
-	/* Do nothing to the first line, as it contains header info */
->>>>>>> 7a34963e
 	getline(input_file, buff);
 
 	/* Parse over each line in the file */
 	while(getline(input_file, buff)) {
 		/* Load data into the arrays for this line */
-		sscanf(buff.c_str(), "%f %f", &energies[count], 
-		       &xs_values[count]);
+		sscanf(buff.c_str(), "%f %f", &energies[count], &xs_values[count]);
 		count++;
 	}
 
@@ -54,13 +44,8 @@
 	    log_printf(WARNING, "xs file may not exist.");
 
 	/* Convert energy values from MeV to eV */
-<<<<<<< HEAD
 	for (int i=0; i < count; i++)
 		energies[i] *= 1E6;
-=======
-	for (int i=0; i < num_xs_values; i++)
-	    energies[i] *= 1E6;
->>>>>>> 7a34963e
 
 	/* Close the file and return the number of data points */
 	input_file.close();
